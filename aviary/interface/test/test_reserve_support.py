--- conflicted
+++ resolved
@@ -18,14 +18,9 @@
 
         prob = AviaryProblem()
 
-<<<<<<< HEAD
-        prob.load_inputs("models/test_aircraft/aircraft_for_bench_GwFm.csv", phase_info)
-=======
-        csv_path = pkg_resources.resource_filename(
-            "aviary", "models/test_aircraft/aircraft_for_bench_GwFm.csv")
+        csv_path = "models/test_aircraft/aircraft_for_bench_GwFm.csv"
 
         prob.load_inputs(csv_path, phase_info)
->>>>>>> 1be4116f
         prob.check_and_preprocess_inputs()
 
         # TODO: This needs to be converted into a reserve and a scaler so that it can
@@ -57,15 +52,9 @@
 
         prob = AviaryProblem()
 
-<<<<<<< HEAD
-        prob.load_inputs(
-            "models/small_single_aisle/small_single_aisle_GwGm.csv", phase_info)
-=======
-        csv_path = pkg_resources.resource_filename(
-            "aviary", "models/small_single_aisle/small_single_aisle_GwGm.csv")
+        csv_path = "models/small_single_aisle/small_single_aisle_GwGm.csv"
 
         prob.load_inputs(csv_path, phase_info)
->>>>>>> 1be4116f
         prob.check_and_preprocess_inputs()
 
         prob.aviary_inputs.set_val(Mission.Summary.GROSS_MASS, 140000.0, units='lbm')
