--- conflicted
+++ resolved
@@ -76,8 +76,8 @@
                         raise RuntimeError(
                             f'value mismatch ({key}): {lhs_value} != {rhs_value}')
 
-    def test_default_phase_simple(self):
-        """Tests the roundtrip conversion for default_phase_info.simple"""
+    def test_default_phase_height_energy(self):
+        """Tests the roundtrip conversion for default_phase_info.height_energy"""
         from aviary.interface.default_phase_info.height_energy import phase_info
         local_phase_info = deepcopy(phase_info)
         self._test_phase_info_dict(local_phase_info, 'cruise')
@@ -121,49 +121,6 @@
         assert_near_equal(prob.get_val("traj.cruise.rhs.mach")[0],
                           0.6)
 
-<<<<<<< HEAD
-=======
-    def test_phase_info_parameterization_flops(self):
-        phase_info = deepcopy(ph_in_flops)
-
-        prob = AviaryProblem()
-
-        csv_path = "models/test_aircraft/aircraft_for_bench_FwFm.csv"
-
-        prob.load_inputs(csv_path, phase_info)
-        prob.check_and_preprocess_inputs()
-
-        # We can set some crazy vals, since we aren't going to optimize.
-        prob.aviary_inputs.set_val(Mission.Design.RANGE, 5000, 'km')
-        prob.aviary_inputs.set_val(Mission.Design.CRUISE_ALTITUDE, 31000, units='ft')
-        prob.aviary_inputs.set_val(Mission.Design.GROSS_MASS, 195000, 'lbm')
-        prob.aviary_inputs.set_val(Mission.Summary.CRUISE_MACH, 0.6, 'unitless')
-
-        prob.add_pre_mission_systems()
-        prob.add_phases(phase_info_parameterization=phase_info_parameterization_flops)
-        prob.add_post_mission_systems()
-
-        prob.link_phases()
-
-        prob.setup()
-        prob.set_initial_guesses()
-
-        prob.run_model()
-
-        assert_near_equal(prob.get_val("traj.descent.timeseries.input_values:states:distance", units='km')[-1],
-                          5000.0 * 3378.7 / 3500)
-        assert_near_equal(prob.get_val("traj.cruise.timeseries.input_values:states:altitude", units='ft')[0],
-                          31000.0)
-        assert_near_equal(prob.get_val("traj.climb.timeseries.input_values:states:mass", units='lbm')[-1],
-                          195000.0 * 165000 / 175400)
-
-        # Mach enters as a constraint, so it won't impact openmdao outputs until successful optimization.
-        # So, to verify we are setting it, reach into internal constraint dicts.
-        # Order may change if more path constraints are added.
-        assert_near_equal(prob.model.traj.phases.cruise._path_constraints[1]['equals'],
-                          0.6)
-
->>>>>>> efae42ac
 
 # To run the tests
 if __name__ == '__main__':
