import csv
import warnings
import inspect
from pathlib import Path
from datetime import datetime
import importlib.util
import sys

import numpy as np

import dymos as dm
from dymos.utils.misc import _unspecified

import openmdao.api as om
from openmdao.core.component import Component
from openmdao.utils.mpi import MPI
from openmdao.utils.reports_system import _default_reports

from aviary.constants import GRAV_ENGLISH_LBM, RHO_SEA_LEVEL_ENGLISH
from aviary.mission.flops_based.phases.build_landing import Landing
from aviary.mission.flops_based.phases.build_takeoff import Takeoff
from aviary.mission.energy_phase import EnergyPhase
from aviary.mission.twodof_phase import TwoDOFPhase
from aviary.mission.gasp_based.ode.params import ParamPort
from aviary.mission.gasp_based.phases.time_integration_traj import FlexibleTraj
from aviary.mission.gasp_based.phases.time_integration_phases import SGMCruise
from aviary.mission.gasp_based.phases.groundroll_phase import GroundrollPhase
from aviary.mission.flops_based.phases.groundroll_phase import GroundrollPhase as GroundrollPhaseVelocityIntegrated
from aviary.mission.gasp_based.phases.rotation_phase import RotationPhase
from aviary.mission.gasp_based.phases.climb_phase import ClimbPhase
from aviary.mission.gasp_based.phases.cruise_phase import CruisePhase
from aviary.mission.gasp_based.phases.accel_phase import AccelPhase
from aviary.mission.gasp_based.phases.ascent_phase import AscentPhase
from aviary.mission.gasp_based.phases.descent_phase import DescentPhase
from aviary.mission.gasp_based.phases.landing_group import LandingSegment
from aviary.mission.gasp_based.phases.taxi_group import TaxiSegment
from aviary.mission.gasp_based.phases.v_rotate_comp import VRotateComp
from aviary.mission.gasp_based.polynomial_fit import PolynomialFit
from aviary.subsystems.premission import CorePreMission
from aviary.utils.functions import create_opts2vals, add_opts2vals, promote_aircraft_and_mission_vars, wrapped_convert_units
from aviary.utils.process_input_decks import create_vehicle, update_GASP_options, initial_guessing
from aviary.utils.preprocessors import preprocess_crewpayload
from aviary.interface.utils.check_phase_info import check_phase_info
from aviary.utils.aviary_values import AviaryValues

from aviary.variable_info.functions import setup_trajectory_params, override_aviary_vars
from aviary.variable_info.variables import Aircraft, Mission, Dynamic, Settings
from aviary.variable_info.enums import AnalysisScheme, ProblemType, SpeedType, AlphaModes, EquationsOfMotion, LegacyCode, Verbosity
from aviary.variable_info.variable_meta_data import _MetaData as BaseMetaData

from aviary.subsystems.propulsion.engine_deck import EngineDeck
from aviary.subsystems.propulsion.propulsion_builder import CorePropulsionBuilder
from aviary.subsystems.geometry.geometry_builder import CoreGeometryBuilder
from aviary.subsystems.mass.mass_builder import CoreMassBuilder
from aviary.subsystems.aerodynamics.aerodynamics_builder import CoreAerodynamicsBuilder
from aviary.utils.preprocessors import preprocess_propulsion
from aviary.utils.merge_variable_metadata import merge_meta_data

from aviary.interface.default_phase_info.two_dof_fiti import add_default_sgm_args
from aviary.mission.gasp_based.idle_descent_estimation import add_descent_estimation_as_submodel
from aviary.mission.phase_builder_base import PhaseBuilderBase


FLOPS = LegacyCode.FLOPS
GASP = LegacyCode.GASP

TWO_DEGREES_OF_FREEDOM = EquationsOfMotion.TWO_DEGREES_OF_FREEDOM
HEIGHT_ENERGY = EquationsOfMotion.HEIGHT_ENERGY
SOLVED_2DOF = EquationsOfMotion.SOLVED_2DOF


class PreMissionGroup(om.Group):
    def configure(self):
        external_outputs = promote_aircraft_and_mission_vars(self)

        statics = self.core_subsystems
        override_aviary_vars(statics, statics.options["aviary_options"],
                             external_overrides=external_outputs,
                             manual_overrides=statics.manual_overrides)


class PostMissionGroup(om.Group):
    def configure(self):
        promote_aircraft_and_mission_vars(self)


class AviaryGroup(om.Group):
    """
    A standard OpenMDAO group that handles Aviary's promotions in the configure
    method. This assures that we only call set_input_defaults on variables
    that are present in the model.
    """

    def initialize(self):
        self.options.declare(
            'aviary_options', types=AviaryValues,
            desc='collection of Aircraft/Mission specific options')
        self.options.declare(
            'aviary_metadata', types=dict,
            desc='metadata dictionary of the full aviary problem.')
        self.options.declare(
            'phase_info', types=dict,
            desc='phase-specific settings.')

    def configure(self):
        aviary_options = self.options['aviary_options']
        aviary_metadata = self.options['aviary_metadata']

        # Find promoted name of every input in the model.
        all_prom_inputs = []

        # We can call list_inputs on the groups.
        for system in self.system_iter(recurse=False, typ=om.Group):
            var_abs = system.list_inputs(out_stream=None, val=False)
            var_prom = [v['prom_name'] for k, v in var_abs]
            all_prom_inputs.extend(var_prom)

        # Component promotes aren't handled until this group resolves.
        # Here, we address anything promoted with an alias in AviaryProblem.
        for system in self.system_iter(recurse=False, typ=Component):
            input_meta = system._var_promotes['input']
            var_prom = [v[0][1] for v in input_meta if isinstance(v[0], tuple)]
            all_prom_inputs.extend(var_prom)
            var_prom = [v[0] for v in input_meta if not isinstance(v[0], tuple)]
            all_prom_inputs.extend(var_prom)

        if MPI and self.comm.size > 1:
            # Under MPI, promotion info only lives on rank 0, so broadcast.
            all_prom_inputs = self.comm.bcast(all_prom_inputs, root=0)

        for key in aviary_metadata:

            if ':' not in key or key.startswith('dynamic:'):
                continue

            if aviary_metadata[key]['option']:
                continue

            # Skip anything that is not presently an input.
            if key not in all_prom_inputs:
                continue

            if key in aviary_options:
                val, units = aviary_options.get_item(key)
            else:
                val = aviary_metadata[key]['default_value']
                units = aviary_metadata[key]['units']

                if val is None:
                    # optional, but no default value
                    continue

            self.set_input_defaults(key, val=val, units=units)

        # The section below this contains some manipulations of the dymos solver
        # structure for height energy.
        if aviary_options.get_val(Settings.EQUATIONS_OF_MOTION) is not HEIGHT_ENERGY:
            return

        phase_info = self.options['phase_info']

        # Set a more appropriate solver for dymos when the phases are linked.
        if MPI and isinstance(self.traj.phases.linear_solver, om.PETScKrylov):

            # When any phase is connected with input_initial = True, dymos puts
            # a jacobi solver in the phases group. This is necessary in case
            # the phases are cyclic. However, this causes some problems
            # with the newton solvers in Aviary, exacerbating issues with
            # solver tolerances at multiple levels. Since Aviary's phases
            # are basically in series, the jacobi solver is a much better
            # choice and should be able to handle it in a couple of
            # iterations.
            self.traj.phases.linear_solver = om.LinearBlockJac(maxiter=5)

        # Due to recent changes in dymos, there is now a solver in any phase
        # that has connected initial states. It is not clear that this solver
        # is necessary except in certain corner cases that do not apply to the
        # Aviary trajectory. In our case, this solver merely addresses a lag
        # in the state input component. Since this solver can cause some
        # numerical problems, and can slow things down, we need to move it down
        # into the state interp component.
        # TODO: Future updates to dymos may make this unneccesary.
        for phase in self.traj.phases.system_iter(recurse=False):

            # Don't move the solvers if we are using solve segements.
            if phase_info[phase.name]['user_options'].get('solve_for_distance'):
                continue

            phase.nonlinear_solver = om.NonlinearRunOnce()
            phase.linear_solver = om.LinearRunOnce()
            if isinstance(phase.indep_states, om.ImplicitComponent):
                phase.indep_states.nonlinear_solver = \
                    om.NewtonSolver(solve_subsystems=True)
                phase.indep_states.linear_solver = om.DirectSolver()


class AviaryProblem(om.Problem):
    """
    Main class for instantiating, formulating, and solving Aviary problems.

    On a basic level, this problem object is all the conventional user needs
    to interact with. Looking at the three "levels" of use cases, from simplest
    to most complicated, we have:

    Level 1: users interact with Aviary through input files (.csv or .yaml, TBD)
    Level 2: users interact with Aviary through a Python interface
    Level 3: users can modify Aviary's workings through Python and OpenMDAO

    This Problem object is simply a specialized OpenMDAO Problem that has
    additional methods to help users create and solve Aviary problems.
    """

    def __init__(self, analysis_scheme=AnalysisScheme.COLLOCATION, **kwargs):
        # Modify OpenMDAO's default_reports for this session.
        new_reports = ['subsystems', 'mission', 'timeseries_csv']
        for report in new_reports:
            if report not in _default_reports:
                _default_reports.append(report)

        super().__init__(**kwargs)

        self.timestamp = datetime.now()

        self.model = AviaryGroup()
        self.pre_mission = PreMissionGroup()
        self.post_mission = PostMissionGroup()

        self.aviary_inputs = None

        self.traj = None

        self.analysis_scheme = analysis_scheme

        self.regular_phases = []
        self.reserve_phases = []

    def load_inputs(self, aviary_inputs, phase_info=None, engine_builder=None, meta_data=BaseMetaData, verbosity=Verbosity.BRIEF):
        """
        This method loads the aviary_values inputs and options that the
        user specifies. They could specify files to load and values to
        replace here as well.
        Phase info is also loaded if provided by the user. If phase_info is None,
        the appropriate default phase_info based on mission analysis method is used.

        This method is not strictly necessary; a user could also supply
        an AviaryValues object and/or phase_info dict of their own.
        """
        ## LOAD INPUT FILE ###
        # Create AviaryValues object from file (or process existing AviaryValues object
        # with default values from metadata) and generate initial guesses
        aviary_inputs, initial_guesses = create_vehicle(
            aviary_inputs, verbosity=verbosity, meta_data=meta_data)

        # pull which methods will be used for subsystems and mission
        self.mission_method = mission_method = aviary_inputs.get_val(
            Settings.EQUATIONS_OF_MOTION)
        self.mass_method = mass_method = aviary_inputs.get_val(Settings.MASS_METHOD)

        if mission_method is TWO_DEGREES_OF_FREEDOM or mass_method is GASP:
            aviary_inputs = update_GASP_options(aviary_inputs)
            initial_guesses = initial_guessing(aviary_inputs, initial_guesses)
        self.aviary_inputs = aviary_inputs
        self.initial_guesses = initial_guesses

        if mission_method is TWO_DEGREES_OF_FREEDOM:
            aviary_inputs.set_val(Mission.Summary.CRUISE_MASS_FINAL,
                                  val=self.initial_guesses['cruise_mass_final'], units='lbm')
            aviary_inputs.set_val(Mission.Summary.GROSS_MASS,
                                  val=self.initial_guesses['actual_takeoff_mass'], units='lbm')

            # Commonly referenced values
            self.cruise_alt = aviary_inputs.get_val(
                Mission.Design.CRUISE_ALTITUDE, units='ft')
            self.problem_type = aviary_inputs.get_val(Settings.PROBLEM_TYPE)
            self.mass_defect = aviary_inputs.get_val('mass_defect', units='lbm')

            self.cruise_mass_final = aviary_inputs.get_val(
                Mission.Summary.CRUISE_MASS_FINAL, units='lbm')
            self.target_range = aviary_inputs.get_val(
                Mission.Design.RANGE, units='NM')
            self.cruise_mach = aviary_inputs.get_val(Mission.Design.MACH)

        ## LOAD PHASE_INFO ###
        if phase_info is None:
            # check if the user generated a phase_info from gui
            # Load the phase info dynamically from the current working directory
            phase_info_module_path = Path.cwd() / 'outputted_phase_info.py'

            if phase_info_module_path.exists():
                spec = importlib.util.spec_from_file_location(
                    'outputted_phase_info', phase_info_module_path)
                outputted_phase_info = importlib.util.module_from_spec(spec)
                sys.modules['outputted_phase_info'] = outputted_phase_info
                spec.loader.exec_module(outputted_phase_info)

                # Access the phase_info variable from the loaded module
                phase_info = outputted_phase_info.phase_info

            else:
                if self.mission_method is TWO_DEGREES_OF_FREEDOM:
                    if self.analysis_scheme is AnalysisScheme.COLLOCATION:
                        from aviary.interface.default_phase_info.two_dof import phase_info
                    elif self.analysis_scheme is AnalysisScheme.SHOOTING:
                        from aviary.interface.default_phase_info.two_dof_fiti import phase_info, \
                            phase_info_parameterization
                    phase_info, _ = phase_info_parameterization(
                        phase_info, None, self.aviary_inputs)

                elif self.mission_method is HEIGHT_ENERGY:
                    from aviary.interface.default_phase_info.height_energy import phase_info

                print('Loaded default phase_info for '
                      f'{self.mission_method.value.lower()} equations of motion')

        # create a new dictionary that only contains the phases from phase_info
        self.phase_info = {}

        for phase_name in phase_info:
            if 'external_subsystems' not in phase_info[phase_name]:
                phase_info[phase_name]['external_subsystems'] = []

            if phase_name not in ['pre_mission', 'post_mission']:
                self.phase_info[phase_name] = phase_info[phase_name]

        # pre_mission and post_mission are stored in their own dictionaries.
        if 'pre_mission' in phase_info:
            self.pre_mission_info = phase_info['pre_mission']
        else:
            self.pre_mission_info = {'include_takeoff': True,
                                     'external_subsystems': []}

        if 'post_mission' in phase_info:
            self.post_mission_info = phase_info['post_mission']
        else:
            self.post_mission_info = {'include_landing': True,
                                      'external_subsystems': []}

        ## PROCESSING ##
        # set up core subsystems
        if mission_method in (HEIGHT_ENERGY, SOLVED_2DOF):
            everything_else_origin = FLOPS
        elif mission_method is TWO_DEGREES_OF_FREEDOM:
            everything_else_origin = GASP
        else:
            raise ValueError(f'Unknown mission method {self.mission_method}')

        prop = CorePropulsionBuilder('core_propulsion')
        mass = CoreMassBuilder('core_mass', code_origin=self.mass_method)
        aero = CoreAerodynamicsBuilder(
            'core_aerodynamics', code_origin=everything_else_origin)

        # TODO These values are currently hardcoded, in future should come from user
        both_geom = False
        code_origin_to_prioritize = None

        # which geometry methods should be used, or both?
        geom_code_origin = None
        if (everything_else_origin is FLOPS) and (mass_method is FLOPS):
            geom_code_origin = FLOPS
        elif (everything_else_origin is GASP) and (mass_method is GASP):
            geom_code_origin = GASP
        else:
            both_geom = True

        # which geometry method gets prioritized in case of conflicting outputs
        if not code_origin_to_prioritize:
            if everything_else_origin is GASP:
                code_origin_to_prioritize = GASP
            elif everything_else_origin is FLOPS:
                code_origin_to_prioritize = FLOPS

        geom = CoreGeometryBuilder('core_geometry',
                                   code_origin=geom_code_origin,
                                   use_both_geometries=both_geom,
                                   code_origin_to_prioritize=code_origin_to_prioritize)

        self.core_subsystems = {'propulsion': prop,
                                'geometry': geom,
                                'mass': mass,
                                'aerodynamics': aero}

        # TODO optionally accept which subsystems to load from phase_info
        subsystems = self.core_subsystems
        default_mission_subsystems = [
            subsystems['aerodynamics'], subsystems['propulsion']]
        self.ode_args = dict(aviary_options=aviary_inputs,
                             core_subsystems=default_mission_subsystems)

        if 'engine_models' in aviary_inputs:
            engine_models = aviary_inputs.get_val('engine_models')
        else:
            engine_models = [EngineDeck(options=aviary_inputs)]

        preprocess_propulsion(aviary_inputs, engine_models)

        self._update_metadata_from_subsystems()

        if Settings.VERBOSITY not in aviary_inputs:
            aviary_inputs.set_val(Settings.VERBOSITY, verbosity)

        self.aviary_inputs = aviary_inputs
        return aviary_inputs

    def _update_metadata_from_subsystems(self):
        self.meta_data = BaseMetaData.copy()

        variables_to_pop = []

        # loop through phase_info and external subsystems
        for phase_name in self.phase_info:
            external_subsystems = self._get_all_subsystems(
                self.phase_info[phase_name]['external_subsystems'])
            for subsystem in external_subsystems:
                meta_data = subsystem.meta_data.copy()
                self.meta_data = merge_meta_data([self.meta_data, meta_data])

    def phase_separator(self):
        """
        This method checks for reserve=True & False
        Returns an error if a non-reserve phase is specified after a reserve phase.
        return two dictionaries of phases: regular_phases and reserve_phases
        For shooting trajectories, this will also check if a phase is part of the descent
        """

        # Check to ensure no non-reserve phases are specified after reserve phases
        start_reserve = False
        raise_error = False
        for idx, phase_name in enumerate(self.phase_info):
            if 'user_options' in self.phase_info[phase_name]:
                if 'reserve' in self.phase_info[phase_name]["user_options"]:
                    if self.phase_info[phase_name]["user_options"]["reserve"] is False:
                        # This is a regular phase
                        self.regular_phases.append(phase_name)
                        if start_reserve is True:
                            raise_error = True
                    else:
                        # This is a reserve phase
                        self.reserve_phases.append(phase_name)
                        start_reserve = True
                else:
                    # This is a regular phase by default
                    self.regular_phases.append(phase_name)
                    if start_reserve is True:
                        raise_error = True

        if raise_error is True:
            raise ValueError(
                f'In phase_info, reserve=False cannot be specified after a phase where reserve=True. '
                f'All reserve phases must happen after non-reserve phases. '
                f'Regular Phases : {self.regular_phases} | '
                f'Reserve Phases : {self.reserve_phases} ')

        if self.analysis_scheme is AnalysisScheme.SHOOTING:
            self.descent_phases = {}
            for name, info in self.phase_info.items():
                descent = info.get('descent_phase', False)
                if descent:
                    self.descent_phases[name] = info

    def check_and_preprocess_inputs(self):
        """
        This method checks the user-supplied input values for any potential problems
        and preprocesses the inputs to prepare them for use in the Aviary problem.
        """

        # Target_distance verification for all phases
        # Checks to make sure target_distance is positive,
        for idx, phase_name in enumerate(self.phase_info):
            if 'user_options' in self.phase_info[phase_name]:
                if 'target_distance' in self.phase_info[phase_name]["user_options"]:
                    target_distance = self.phase_info[phase_name]["user_options"]["target_distance"]
                    if target_distance[0] <= 0:
                        raise ValueError(
                            f"Invalid target_distance in [{phase_name}].[user_options]. "
                            f"Current (value: {target_distance[0]}), (units: {target_distance[1]}) <= 0")

        # Checks to make sure target_duration is positive,
        # Sets duration_bounds, initial_guesses, and fixed_duration
        for idx, phase_name in enumerate(self.phase_info):
            if 'user_options' in self.phase_info[phase_name]:
                analytic = False
                if (self.analysis_scheme is AnalysisScheme.COLLOCATION) and (self.mission_method is EquationsOfMotion.TWO_DEGREES_OF_FREEDOM):
                    try:
                        # if the user provided an option, use it
                        analytic = self.phase_info[phase_name]["user_options"]['analytic']
                    except KeyError:
                        # if it isn't specified, only the default 2DOF cruise for collocation is analytic
                        if 'cruise' in phase_name:
                            analytic = self.phase_info[phase_name]["user_options"]['analytic'] = True
                        else:
                            analytic = self.phase_info[phase_name]["user_options"]['analytic'] = False

                if 'target_duration' in self.phase_info[phase_name]["user_options"]:
                    target_duration = self.phase_info[phase_name]["user_options"]["target_duration"]
                    if target_duration[0] <= 0:
                        raise ValueError(
                            f"Invalid target_duration in phase_info[{phase_name}][user_options]. "
                            f"Current (value: {target_duration[0]}), (units: {target_duration[1]}) <= 0")

                    # Only applies to non-analytic phases (all HE and most 2DOF)
                    if not analytic:
                        # Set duration_bounds and initial_guesses for time:
                        self.phase_info[phase_name]["user_options"].update({
                            "duration_bounds": ((target_duration[0], target_duration[0]), target_duration[1])})
                        self.phase_info[phase_name].update({
                            "initial_guesses": {"time": ((target_duration[0], target_duration[0]), target_duration[1])}})
                        # Set Fixed_duration to true:
                        self.phase_info[phase_name]["user_options"].update({
                            "fix_duration": True})

        if self.analysis_scheme is AnalysisScheme.COLLOCATION:
            check_phase_info(self.phase_info, self.mission_method)

        for phase_name in self.phase_info:
            for external_subsystem in self.phase_info[phase_name]['external_subsystems']:
                self.aviary_inputs = external_subsystem.preprocess_inputs(
                    self.aviary_inputs)

        # TODO find preprocessors a permanent home
        # PREPROCESSORS #
        # Fill in anything missing in the options with computed defaults.
        preprocess_crewpayload(self.aviary_inputs)

        if self.mission_method in (HEIGHT_ENERGY, SOLVED_2DOF, TWO_DEGREES_OF_FREEDOM):
            self.phase_separator()

    def add_pre_mission_systems(self):
        """
        Add pre-mission systems to the Aviary problem. These systems are executed before the mission
        and are also known as the "pre_mission" group.

        Depending on the mission model specified (`FLOPS` or `GASP`), this method adds various subsystems
        to the aircraft model. For the `FLOPS` mission model, a takeoff phase is added using the Takeoff class
        with the number of engines and airport altitude specified. For the `GASP` mission model, three subsystems
        are added: a TaxiSegment subsystem, an ExecComp to calculate the time to initiate gear and flaps,
        and an ExecComp to calculate the speed at which to initiate rotation. All subsystems are promoted with
        aircraft and mission inputs and outputs as appropriate.

        A user can override this method with their own pre-mission systems as desired.
        """
        pre_mission = self.pre_mission
        self.model.add_subsystem('pre_mission', pre_mission,
                                 promotes_inputs=['aircraft:*', 'mission:*'],
                                 promotes_outputs=['aircraft:*', 'mission:*'],)

        if 'linear_solver' in self.pre_mission_info:
            pre_mission.linear_solver = self.pre_mission_info['linear_solver']

        if 'nonlinear_solver' in self.pre_mission_info:
            pre_mission.nonlinear_solver = self.pre_mission_info['nonlinear_solver']

        self._add_premission_external_subsystems()

        subsystems = self.core_subsystems

        # Propulsion isn't included in core pre-mission group to avoid override step in
        # configure() - instead add it now
        pre_mission.add_subsystem('core_propulsion',
                                  subsystems['propulsion'].build_pre_mission(self.aviary_inputs),)

        default_subsystems = [subsystems['geometry'],
                              subsystems['aerodynamics'],
                              subsystems['mass'],]

        pre_mission.add_subsystem(
            'core_subsystems',
            CorePreMission(
                aviary_options=self.aviary_inputs,
                subsystems=default_subsystems,
                process_overrides=False,
            ),
            promotes_inputs=['*'],
            promotes_outputs=['*'])

        if not self.pre_mission_info['include_takeoff']:
            return

        # Check for 2DOF mission method
        # NOTE should solved trigger this as well?
        if self.mission_method is TWO_DEGREES_OF_FREEDOM:
            self._add_two_dof_takeoff_systems()

        # Check for HE mission method
        elif self.mission_method is HEIGHT_ENERGY:
            self._add_height_energy_takeoff_systems()

    def _add_height_energy_takeoff_systems(self):
        # Initialize takeoff options
        takeoff_options = Takeoff(
            airport_altitude=0.,  # ft
            num_engines=self.aviary_inputs.get_val(Aircraft.Engine.NUM_ENGINES)
        )

        # Build and add takeoff subsystem
        takeoff = takeoff_options.build_phase(False)
        self.model.add_subsystem(
            'takeoff', takeoff, promotes_inputs=['aircraft:*', 'mission:*'],
            promotes_outputs=['mission:*'])

    def _add_two_dof_takeoff_systems(self):
        # Create options to values
        OptionsToValues = create_opts2vals(
            [Aircraft.CrewPayload.NUM_PASSENGERS,
                Mission.Design.CRUISE_ALTITUDE, ])
        add_opts2vals(self.model, OptionsToValues, self.aviary_inputs)

        if self.analysis_scheme is AnalysisScheme.SHOOTING:
            self._add_fuel_reserve_component(
                post_mission=False, reserves_name='reserve_fuel_estimate')
            add_default_sgm_args(self.descent_phases, self.ode_args)
            add_descent_estimation_as_submodel(
                self,
                phases=self.descent_phases,
                cruise_mach=self.cruise_mach,
                cruise_alt=self.cruise_alt,
                reserve_fuel='reserve_fuel_estimate',
            )

        # Add thrust-to-weight ratio subsystem
        self.model.add_subsystem(
            'tw_ratio',
            om.ExecComp(
                f'TW_ratio = Fn_SLS / (takeoff_mass * {GRAV_ENGLISH_LBM})',
                TW_ratio={'units': "unitless"},
                Fn_SLS={'units': 'lbf'},
                takeoff_mass={'units': 'lbm'},
            ),
            promotes_inputs=[('Fn_SLS', Aircraft.Propulsion.TOTAL_SCALED_SLS_THRUST),
                             ('takeoff_mass', Mission.Summary.GROSS_MASS)],
            promotes_outputs=[('TW_ratio', Aircraft.Design.THRUST_TO_WEIGHT_RATIO)],
        )

        self.cruise_alt = self.aviary_inputs.get_val(
            Mission.Design.CRUISE_ALTITUDE, units='ft')

        # Add taxi subsystem
        self.model.add_subsystem(
            "taxi", TaxiSegment(**(self.ode_args)),
            promotes_inputs=['aircraft:*', 'mission:*'],
        )

        if self.analysis_scheme is AnalysisScheme.COLLOCATION:
            # Add event transformation subsystem
            self.model.add_subsystem(
                "event_xform",
                om.ExecComp(
                    ["t_init_gear=m*tau_gear+b", "t_init_flaps=m*tau_flaps+b"],
                    t_init_gear={"units": "s"},
                    t_init_flaps={"units": "s"},
                    tau_gear={"units": "unitless"},
                    tau_flaps={"units": "unitless"},
                    m={"units": "s"},
                    b={"units": "s"},
                ),
                promotes_inputs=[
                    "tau_gear",
                    "tau_flaps",
                    ("m", Mission.Takeoff.ASCENT_DURATION),
                    ("b", Mission.Takeoff.ASCENT_T_INTIIAL),
                ],
                promotes_outputs=["t_init_gear", "t_init_flaps"],
            )

        # Calculate speed at which to initiate rotation
        self.model.add_subsystem(
            "vrot",
            om.ExecComp(
                "Vrot = ((2 * mass * g) / (rho * wing_area * CLmax))**0.5 + dV1 + dVR",
                Vrot={"units": "ft/s"},
                mass={"units": "lbm"},
                CLmax={"units": "unitless"},
                g={"units": "lbf/lbm", "val": GRAV_ENGLISH_LBM},
                rho={"units": "slug/ft**3", "val": RHO_SEA_LEVEL_ENGLISH},
                wing_area={"units": "ft**2"},
                dV1={
                    "units": "ft/s",
                    "desc": "Increment of engine failure decision speed above stall",
                },
                dVR={
                    "units": "ft/s",
                    "desc": "Increment of takeoff rotation speed above engine failure "
                    "decision speed",
                },
            ),
            promotes_inputs=[
                ("wing_area", Aircraft.Wing.AREA),
                ("dV1", Mission.Takeoff.DECISION_SPEED_INCREMENT),
                ("dVR", Mission.Takeoff.ROTATION_SPEED_INCREMENT),
                ("CLmax", Mission.Takeoff.LIFT_COEFFICIENT_MAX),
            ],
            promotes_outputs=[('Vrot', Mission.Takeoff.ROTATION_VELOCITY)]
        )

    def _add_premission_external_subsystems(self):
        """
        This private method adds each external subsystem to the pre-mission subsystem and
        a mass component that captures external subsystem masses for use in mass buildups.

        Firstly, the method iterates through all external subsystems in the pre-mission
        information. For each subsystem, it builds the pre-mission instance of the
        subsystem.

        Secondly, the method collects the mass names of the added subsystems. This
        expression is then used to define an ExecComp (a component that evaluates a
        simple equation given input values).

        The method promotes the input and output of this ExecComp to the top level of the
        pre-mission object, allowing this calculated subsystem mass to be accessed
        directly from the pre-mission object.
        """

        mass_names = []
        # Loop through all the phases in this subsystem.
        for external_subsystem in self.pre_mission_info['external_subsystems']:
            # Get all the subsystem builders for this phase.
            subsystem_premission = external_subsystem.build_pre_mission(
                self.aviary_inputs)

            if subsystem_premission is not None:
                self.pre_mission.add_subsystem(external_subsystem.name,
                                               subsystem_premission)

                mass_names.extend(external_subsystem.get_mass_names())

        if mass_names:
            formatted_names = []
            for name in mass_names:
                formatted_name = name.replace(':', '_')
                formatted_names.append(formatted_name)

            # Define the expression for computing the sum of masses
            expr = 'subsystem_mass = ' + ' + '.join(formatted_names)

            promotes_inputs_list = [(formatted_name, original_name)
                                    for formatted_name, original_name in zip(formatted_names, mass_names)]

            # Create the ExecComp
            self.pre_mission.add_subsystem('external_comp_sum', om.ExecComp(expr, units='kg'),
                                           promotes_inputs=promotes_inputs_list,
                                           promotes_outputs=[
                ('subsystem_mass', Aircraft.Design.EXTERNAL_SUBSYSTEMS_MASS)])

    def _add_groundroll_eq_constraint(self, phase):
        """
        Add an equality constraint to the problem to ensure that the TAS at the end of the
        groundroll phase is equal to the rotation velocity at the start of the rotation phase.
        """
        self.model.add_subsystem(
            "groundroll_boundary",
            om.EQConstraintComp(
                "velocity",
                eq_units="ft/s",
                normalize=True,
                add_constraint=True,
            ),
        )
        self.model.connect(Mission.Takeoff.ROTATION_VELOCITY,
                           "groundroll_boundary.rhs:velocity")
        self.model.connect(
            "traj.groundroll.states:velocity",
            "groundroll_boundary.lhs:velocity",
            src_indices=[-1],
            flat_src_indices=True,
        )

        ascent_tx = phase.options["transcription"]
        ascent_num_nodes = ascent_tx.grid_data.num_nodes
        self.model.add_subsystem(
            "h_fit",
            PolynomialFit(N_cp=ascent_num_nodes),
            promotes_inputs=["t_init_gear", "t_init_flaps"],
        )

    def _get_phase(self, phase_name, phase_idx):
        base_phase_options = self.phase_info[phase_name]

        # We need to exclude some things from the phase_options that we pass down
        # to the phases. Intead of "popping" keys, we just create new outer dictionaries.

        phase_options = {}
        for key, val in base_phase_options.items():
            phase_options[key] = val

        phase_options['user_options'] = {}
        for key, val in base_phase_options['user_options'].items():
            phase_options['user_options'][key] = val

        # TODO optionally accept which subsystems to load from phase_info
        subsystems = self.core_subsystems
        default_mission_subsystems = [
            subsystems['aerodynamics'], subsystems['propulsion']]

        if self.mission_method is TWO_DEGREES_OF_FREEDOM:
            if 'groundroll' in phase_name:
                phase_builder = GroundrollPhase
            elif 'rotation' in phase_name:
                phase_builder = RotationPhase
            elif 'accel' in phase_name:
                phase_builder = AccelPhase
            elif 'ascent' in phase_name:
                phase_builder = AscentPhase
            elif 'climb' in phase_name:
                phase_builder = ClimbPhase
            elif 'cruise' in phase_name:
                phase_builder = CruisePhase
            elif 'desc' in phase_name:
                phase_builder = DescentPhase
            else:
                raise ValueError(
                    f'{phase_name} does not have an associated phase_builder \n phase_name must '
                    'include one of: groundroll, rotation, accel, ascent, climb, cruise, or desc')

        if self.mission_method is HEIGHT_ENERGY:
            if 'phase_builder' in phase_options:
                phase_builder = phase_options['phase_builder']
                if not issubclass(phase_builder, PhaseBuilderBase):
                    raise TypeError(
                        f"phase_builder for the phase called {phase_name} must be a PhaseBuilderBase object.")
            else:
                phase_builder = EnergyPhase

        if self.mission_method is SOLVED_2DOF:
            if phase_options['user_options']['ground_roll'] and phase_options['user_options']['fix_initial']:
                phase_builder = GroundrollPhaseVelocityIntegrated
            else:
                phase_builder = TwoDOFPhase

        phase_object = phase_builder.from_phase_info(
            phase_name, phase_options, default_mission_subsystems, meta_data=self.meta_data)

        phase = phase_object.build_phase(aviary_options=self.aviary_inputs)

        self.phase_objects.append(phase_object)

        # TODO: add logic to filter which phases get which controls.
        # right now all phases get all controls added from every subsystem.
        # for example, we might only want ELECTRIC_SHAFT_POWER applied during the climb phase.
        all_subsystems = self._get_all_subsystems(
            phase_options['external_subsystems'])

        # loop through all_subsystems and call `get_controls` on each subsystem
        for subsystem in all_subsystems:
            # add the controls from the subsystems to each phase
            arg_spec = inspect.getfullargspec(subsystem.get_controls)
            if 'phase_name' in arg_spec.args:
                control_dicts = subsystem.get_controls(
                    phase_name=phase_name)
            else:
                control_dicts = subsystem.get_controls()
            for control_name, control_dict in control_dicts.items():
                phase.add_control(control_name, **control_dict)

        user_options = AviaryValues(phase_options.get('user_options', ()))

        try:
            fix_initial = user_options.get_val('fix_initial')
        except KeyError:
            fix_intial = False

        try:
            fix_duration = user_options.get_val('fix_duration')
        except KeyError:
            fix_duration = False

        if 'ascent' in phase_name and self.mission_method is TWO_DEGREES_OF_FREEDOM:
            phase.set_time_options(
                units="s",
                targets="t_curr",
                input_initial=True,
                input_duration=True,
            )
        elif 'cruise' in phase_name and self.mission_method is TWO_DEGREES_OF_FREEDOM:
            # Time here is really the independent variable through which we are integrating.
            # In the case of the Breguet Range ODE, it's mass.
            # We rely on mass being monotonically non-increasing across the phase.
            phase.set_time_options(
                name='mass',
                fix_initial=False,
                fix_duration=False,
                units="lbm",
                targets="mass",
                initial_bounds=(0., 1.e7),
                initial_ref=100.e3,
                duration_bounds=(-1.e7, -1),
                duration_ref=50000,
            )
        elif 'descent' in phase_name and self.mission_method is TWO_DEGREES_OF_FREEDOM:
            duration_ref = user_options.get_val("duration_ref", 's')
            phase.set_time_options(
                duration_bounds=duration_bounds,
                fix_initial=fix_initial,
                input_initial=input_initial,
                units="s",
                duration_ref=duration_ref,
            )
        else:
            # The rest of the phases includes all Height Energy method phases
            # and any 2DOF phases that don't fall into the naming patterns
            # above.
            input_initial = False
            time_units = phase.time_options['units']

            # Make a good guess for a reasonable intitial time scaler.
            try:
                initial_bounds = user_options.get_val('initial_bounds', units=time_units)
            except KeyError:
                initial_bounds = (None, None)

            if initial_bounds[0] is not None and initial_bounds[1] != 0.0:
                # Upper bound is good for a ref.
                user_options.set_val('initial_ref', initial_bounds[1],
                                     units=time_units)
            else:
                user_options.set_val('initial_ref', 600., time_units)

            duration_bounds = user_options.get_val("duration_bounds", time_units)
            user_options.set_val(
                'duration_ref', (duration_bounds[0] + duration_bounds[1]) / 2.,
                time_units
            )
            if phase_idx > 0:
                input_initial = True

            if fix_initial or input_initial:
                phase.set_time_options(
                    fix_initial=fix_initial, fix_duration=fix_duration, units=time_units,
                    duration_bounds=user_options.get_val("duration_bounds", time_units),
                    duration_ref=user_options.get_val("duration_ref", time_units),
                    initial_ref=user_options.get_val("initial_ref", time_units),
                )
            elif phase_name == 'descent' and self.mission_method is HEIGHT_ENERGY:  # TODO: generalize this logic for all phases
                phase.set_time_options(
                    fix_initial=False, fix_duration=False, units=time_units,
                    duration_bounds=user_options.get_val("duration_bounds", time_units),
                    duration_ref=user_options.get_val("duration_ref", time_units),
                    initial_bounds=initial_bounds,
                    initial_ref=user_options.get_val("initial_ref", time_units),
                )
            else:  # TODO: figure out how to handle this now that fix_initial is dict
                phase.set_time_options(
                    fix_initial=fix_initial, fix_duration=fix_duration, units=time_units,
                    duration_bounds=user_options.get_val("duration_bounds", time_units),
                    duration_ref=user_options.get_val("duration_ref", time_units),
                    initial_bounds=initial_bounds,
                    initial_ref=user_options.get_val("initial_ref", time_units),
                )

        if 'cruise' not in phase_name and self.mission_method is TWO_DEGREES_OF_FREEDOM:
            phase.add_control(
                Dynamic.Mission.THROTTLE, targets=Dynamic.Mission.THROTTLE, units='unitless',
                opt=False,
            )

        return phase

    def add_phases(self, phase_info_parameterization=None):
        """
        Add the mission phases to the problem trajectory based on the user-specified
        phase_info dictionary.

        Parameters
        ----------
        phase_info_parameterization (function, optional): A function that takes in the phase_info dictionary
            and aviary_inputs and returns modified phase_info. Defaults to None.

        Returns
        -------
        traj: The Dymos Trajectory object containing the added mission phases.
        """
        if phase_info_parameterization is not None:
            self.phase_info, self.post_mission_info = phase_info_parameterization(self.phase_info,
                                                                                  self.post_mission_info,
                                                                                  self.aviary_inputs)

        phase_info = self.phase_info

        if self.analysis_scheme is AnalysisScheme.COLLOCATION:
            phases = list(phase_info.keys())
            traj = self.model.add_subsystem('traj', dm.Trajectory())

        elif self.analysis_scheme is AnalysisScheme.SHOOTING:
            vb = self.aviary_inputs.get_val(Settings.VERBOSITY)
            add_default_sgm_args(self.phase_info, self.ode_args, vb)

            full_traj = FlexibleTraj(
                Phases=self.phase_info,
                traj_final_state_output=[
                    Dynamic.Mission.MASS,
                    Dynamic.Mission.DISTANCE,
                ],
                traj_initial_state_input=[
                    Dynamic.Mission.MASS,
                    Dynamic.Mission.DISTANCE,
                    Dynamic.Mission.ALTITUDE,
                ],
                traj_event_trigger_input=[
                    # specify ODE, output_name, with units that SimuPyProblem expects
                    # assume event function is of form ODE.output_name - value
                    # third key is event_idx associated with input
                    ('groundroll', Dynamic.Mission.VELOCITY, 0,),
                    ('climb3', Dynamic.Mission.ALTITUDE, 0,),
                    ('cruise', Dynamic.Mission.MASS, 0,),
                ],
                traj_intermediate_state_output=[
                    ('cruise', Dynamic.Mission.DISTANCE),
                    ('cruise', Dynamic.Mission.MASS),
                ]
            )
            traj = self.model.add_subsystem('traj', full_traj, promotes_inputs=[
                                            ('altitude_initial', Mission.Design.CRUISE_ALTITUDE)])

            self.model.add_subsystem(
                'actual_descent_fuel',
                om.ExecComp('actual_descent_fuel = traj_cruise_mass_final - traj_mass_final',
                            actual_descent_fuel={'units': 'lbm'},
                            traj_cruise_mass_final={'units': 'lbm'},
                            traj_mass_final={'units': 'lbm'},
                            ))

            self.model.connect('start_of_descent_mass', 'traj.SGMCruise_mass_trigger')
            self.model.connect(
                'traj.mass_final',
                'actual_descent_fuel.traj_mass_final',
                src_indices=[-1],
                flat_src_indices=True,
            )
            self.model.connect(
                'traj.cruise_mass_final',
                'actual_descent_fuel.traj_cruise_mass_final',
                src_indices=[-1],
                flat_src_indices=True,
            )
            return traj

        def add_subsystem_timeseries_outputs(phase, phase_name):
            phase_options = self.phase_info[phase_name]
            all_subsystems = self._get_all_subsystems(
                phase_options['external_subsystems'])
            for subsystem in all_subsystems:
                timeseries_to_add = subsystem.get_outputs()
                for timeseries in timeseries_to_add:
                    phase.add_timeseries_output(timeseries)

        if self.mission_method in (TWO_DEGREES_OF_FREEDOM, HEIGHT_ENERGY, SOLVED_2DOF):
            if self.analysis_scheme is AnalysisScheme.COLLOCATION:
                self.phase_objects = []
                for phase_idx, phase_name in enumerate(phases):
                    phase = traj.add_phase(
                        phase_name, self._get_phase(phase_name, phase_idx))
                    add_subsystem_timeseries_outputs(phase, phase_name)

                    if phase_name == 'ascent' and self.mission_method is TWO_DEGREES_OF_FREEDOM:
                        self._add_groundroll_eq_constraint(phase)

            # loop through phase_info and external subsystems
            external_parameters = {}
            for phase_name in self.phase_info:
                external_parameters[phase_name] = {}
                all_subsystems = self._get_all_subsystems(
                    self.phase_info[phase_name]['external_subsystems'])
                for subsystem in all_subsystems:
                    parameter_dict = subsystem.get_parameters(
                        phase_info=self.phase_info[phase_name],
                        aviary_inputs=self.aviary_inputs
                    )
                    for parameter in parameter_dict:
                        external_parameters[phase_name][parameter] = parameter_dict[parameter]

            if self.mission_method in (HEIGHT_ENERGY, SOLVED_2DOF):
                traj = setup_trajectory_params(
                    self.model, traj, self.aviary_inputs, phases, meta_data=self.meta_data, external_parameters=external_parameters)

        self.traj = traj

        return traj

    def add_post_mission_systems(self, include_landing=True):
        """
        Add post-mission systems to the aircraft model. This is akin to the statics group
        or the "premission_systems", but occurs after the mission in the execution order.

        Depending on the mission model specified (`FLOPS` or `GASP`), this method adds various subsystems
        to the aircraft model. For the `FLOPS` mission model, a landing phase is added using the Landing class
        with the wing area and lift coefficient specified, and a takeoff constraints ExecComp is added to enforce
        mass, range, velocity, and altitude continuity between the takeoff and climb phases. The landing subsystem
        is promoted with aircraft and mission inputs and outputs as appropriate, while the takeoff constraints ExecComp
        is only promoted with mission inputs and outputs.

        For the `GASP` mission model, four subsystems are added: a LandingSegment subsystem, an ExecComp to calculate
        the reserve fuel required, an ExecComp to calculate the overall fuel burn, and three ExecComps to calculate
        various mission objectives and constraints. All subsystems are promoted with aircraft and mission inputs and
        outputs as appropriate.

        A user can override this with their own postmission systems.
        """

        if self.pre_mission_info['include_takeoff'] and self.mission_method is HEIGHT_ENERGY:
            self._add_post_mission_takeoff_systems()

        if include_landing and self.post_mission_info['include_landing']:
            if self.mission_method is HEIGHT_ENERGY:
                self._add_height_energy_landing_systems()
            elif self.mission_method is TWO_DEGREES_OF_FREEDOM:
                self._add_two_dof_landing_systems()

        self.model.add_subsystem('post_mission', self.post_mission,
                                 promotes_inputs=['*'],
                                 promotes_outputs=['*'])

        # Loop through all the phases in this subsystem.
        for external_subsystem in self.post_mission_info['external_subsystems']:
            # Get all the subsystem builders for this phase.
            subsystem_postmission = external_subsystem.build_post_mission(
                self.aviary_inputs)

            if subsystem_postmission is not None:
                self.post_mission.add_subsystem(external_subsystem.name,
                                                subsystem_postmission)

        if self.mission_method in (HEIGHT_ENERGY, SOLVED_2DOF, TWO_DEGREES_OF_FREEDOM):
            # Check if regular_phases[] is accessible
            try:
                self.regular_phases[0]
            except:
                raise ValueError(
                    f"regular_phases[] dictionary is not accessible."
                    f" For HEIGHT_ENERGY and SOLVED_2DOF missions, check_and_preprocess_inputs()"
                    f" must be called before add_post_mission_systems().")

            # Fuel burn in regular phases
            ecomp = om.ExecComp('fuel_burned = initial_mass - mass_final',
                                initial_mass={'units': 'lbm'},
                                mass_final={'units': 'lbm'},
                                fuel_burned={'units': 'lbm'})

            self.post_mission.add_subsystem('fuel_burned', ecomp,
                                            promotes=[('fuel_burned', Mission.Summary.FUEL_BURNED)])

            if self.analysis_scheme is AnalysisScheme.SHOOTING:
                # shooting method currently doesn't have timeseries
                self.post_mission.promotes('fuel_burned', [
                    ('initial_mass', Mission.Summary.GROSS_MASS),
                    ('mass_final', Mission.Landing.TOUCHDOWN_MASS),
                ])
            else:
                if self.pre_mission_info['include_takeoff']:
                    self.post_mission.promotes('fuel_burned', [
                        ('initial_mass', Mission.Design.GROSS_MASS),
                    ])
                else:
                    # timeseries has to be used because Breguet cruise phases don't have states
                    self.model.connect(f"traj.{self.regular_phases[0]}.timeseries.mass",
                                       "fuel_burned.initial_mass", src_indices=[0])

                self.model.connect(f"traj.{self.regular_phases[-1]}.timeseries.mass",
                                   "fuel_burned.mass_final", src_indices=[-1])

            # Fuel burn in reserve phases
            if self.reserve_phases:
                ecomp = om.ExecComp('reserve_fuel_burned = initial_mass - mass_final',
                                    initial_mass={'units': 'lbm'},
                                    mass_final={'units': 'lbm'},
                                    reserve_fuel_burned={'units': 'lbm'})

                self.post_mission.add_subsystem('reserve_fuel_burned', ecomp,
                                                promotes=[('reserve_fuel_burned', Mission.Summary.RESERVE_FUEL_BURNED)])

                if self.analysis_scheme is AnalysisScheme.SHOOTING:
                    # shooting method currently doesn't have timeseries
                    self.post_mission.promotes('reserve_fuel_burned', [
                        ('initial_mass', Mission.Landing.TOUCHDOWN_MASS),
                    ])
                    self.model.connect(f"traj.{self.reserve_phases[-1]}.states:mass",
                                       "reserve_fuel_burned.mass_final", src_indices=[-1])
                else:
                    # timeseries has to be used because Breguet cruise phases don't have states
                    self.model.connect(f"traj.{self.reserve_phases[0]}.timeseries.mass",
                                       "reserve_fuel_burned.initial_mass", src_indices=[0])
                    self.model.connect(f"traj.{self.reserve_phases[-1]}.timeseries.mass",
                                       "reserve_fuel_burned.mass_final", src_indices=[-1])

            self._add_fuel_reserve_component()

            # TODO: need to add some sort of check that this value is less than the fuel capacity
            # TODO: the overall_fuel variable is the burned fuel plus the reserve, but should
            # also include the unused fuel, and the hierarchy variable name should be more clear
            ecomp = om.ExecComp('overall_fuel = (1 + fuel_margin/100)*fuel_burned + reserve_fuel',
                                overall_fuel={'units': 'lbm', 'shape': 1},
                                fuel_margin={"units": "unitless", 'val': 0},
                                fuel_burned={'units': 'lbm'},  # from regular_phases only
                                reserve_fuel={'units': 'lbm', 'shape': 1},
                                )
            self.post_mission.add_subsystem(
                'fuel_calc', ecomp,
                promotes_inputs=[
                    ("fuel_margin", Aircraft.Fuel.FUEL_MARGIN),
                    ('fuel_burned', Mission.Summary.FUEL_BURNED),
                    ("reserve_fuel", Mission.Design.RESERVE_FUEL),
                ],
                promotes_outputs=[('overall_fuel', Mission.Summary.TOTAL_FUEL_MASS)])

            # If a target range has been specified
            # range is measured from the start of the first phase to the end of the last normal phase
            if 'target_range' in self.post_mission_info:
                target_range = wrapped_convert_units(
                    self.post_mission_info['target_range'], 'nmi')
                self.post_mission.add_subsystem(
                    "range_constraint",
                    om.ExecComp(
                        "range_resid = target_range - actual_range",
                        range_resid={'units': 'nmi'},
                        actual_range={'units': 'nmi'},
                        target_range={
                            'val': target_range, 'units': 'nmi'},
                    ),
                    promotes_inputs=[
                        "target_range",
                    ],
                    promotes_outputs=[
                        ("range_resid", Mission.Constraints.RANGE_RESIDUAL)],
                )

                # determine distance traveled based on regular_phases
                self.model.connect(
                    f"traj.{self.regular_phases[-1]}.timeseries.distance", "range_constraint.actual_range", src_indices=[-1])
                self.model.add_constraint(
                    Mission.Constraints.RANGE_RESIDUAL, equals=0.0, ref=1.e2)

            # If a target distance (or time) has been specified for this phase
            # distance (or time) is measured from the start of this phase to the end of this phase
            for phase_name in self.phase_info:
                if 'target_distance' in self.phase_info[phase_name]["user_options"]:
                    target_distance = wrapped_convert_units(
                        self.phase_info[phase_name]["user_options"]["target_distance"], 'nmi')
                    self.post_mission.add_subsystem(
                        f"{phase_name}_distance_constraint",
                        om.ExecComp(
                            "distance_resid = target_distance - (final_distance - initial_distance)",
                            distance_resid={'units': 'nmi'},
                            target_distance={'val': target_distance, 'units': 'nmi'},
                            final_distance={'units': 'nmi'},
                            initial_distance={'units': 'nmi'},
                        ))
                    self.model.connect(
                        f"traj.{phase_name}.timeseries.distance",
                        f"{phase_name}_distance_constraint.final_distance", src_indices=[-1])
                    self.model.connect(
                        f"traj.{phase_name}.timeseries.distance",
                        f"{phase_name}_distance_constraint.initial_distance", src_indices=[0])
                    self.model.add_constraint(
                        f"{phase_name}_distance_constraint.distance_resid", equals=0.0, ref=1e2)

                # this is only used for analytic phases with a target duration
                if 'target_duration' in self.phase_info[phase_name]["user_options"] and \
                        self.phase_info[phase_name]["user_options"].get("analytic", False):
                    target_duration = wrapped_convert_units(
                        self.phase_info[phase_name]["user_options"]["target_duration"], 'min')
                    self.post_mission.add_subsystem(
                        f"{phase_name}_duration_constraint",
                        om.ExecComp(
                            "duration_resid = target_duration - (final_time - initial_time)",
                            duration_resid={'units': 'min'},
                            target_duration={'val': target_duration, 'units': 'min'},
                            final_time={'units': 'min'},
                            initial_time={'units': 'min'},
                        ))
                    self.model.connect(
                        f"traj.{phase_name}.timeseries.time",
                        f"{phase_name}_duration_constraint.final_time", src_indices=[-1])
                    self.model.connect(
                        f"traj.{phase_name}.timeseries.time",
                        f"{phase_name}_duration_constraint.initial_time", src_indices=[0])
                    self.model.add_constraint(
                        f"{phase_name}_duration_constraint.duration_resid", equals=0.0, ref=1e2)

        if self.mission_method is TWO_DEGREES_OF_FREEDOM:
            self._add_two_dof_objectives()

        ecomp = om.ExecComp(
            'mass_resid = operating_empty_mass + overall_fuel + payload_mass -'
            ' initial_mass',
            operating_empty_mass={'units': 'lbm'},
            overall_fuel={'units': 'lbm'},
            payload_mass={'units': 'lbm'},
            initial_mass={'units': 'lbm'},
            mass_resid={'units': 'lbm'})

        if self.mass_method is GASP:
            payload_mass_src = Aircraft.CrewPayload.PASSENGER_PAYLOAD_MASS
        else:
            payload_mass_src = Aircraft.CrewPayload.TOTAL_PAYLOAD_MASS

        self.post_mission.add_subsystem(
            'mass_constraint', ecomp,
            promotes_inputs=[
                ('operating_empty_mass', Aircraft.Design.OPERATING_MASS),
                ('overall_fuel', Mission.Summary.TOTAL_FUEL_MASS),
                ('payload_mass', payload_mass_src),
                ('initial_mass', Mission.Design.GROSS_MASS)],
            promotes_outputs=[("mass_resid", Mission.Constraints.MASS_RESIDUAL)])

        if self.mission_method in (HEIGHT_ENERGY, TWO_DEGREES_OF_FREEDOM):
            self.post_mission.add_constraint(
                Mission.Constraints.MASS_RESIDUAL, equals=0.0, ref=1.e5)

    def _link_phases_helper_with_options(self, phases, option_name, var, **kwargs):
        # Initialize a list to keep track of indices where option_name is True
        true_option_indices = []

        # Loop through phases to find where option_name is True
        for idx, phase_name in enumerate(phases):
            if self.phase_info[phase_name]['user_options'].get(option_name, False):
                true_option_indices.append(idx)

        # Determine the groups of phases to link based on consecutive indices
        groups_to_link = []
        current_group = []

        for idx in true_option_indices:
            if not current_group or idx == current_group[-1] + 1:
                # If the current index is consecutive, add it to the current group
                current_group.append(idx)
            else:
                # Otherwise, start a new group and save the previous one
                groups_to_link.append(current_group)
                current_group = [idx]

        # Add the last group if it exists
        if current_group:
            groups_to_link.append(current_group)

        # Loop through each group and determine the phases to link
        for group in groups_to_link:
            # Extend the group to include the phase before the first True option and after the last True option, if applicable
            if group[0] > 0:
                group.insert(0, group[0] - 1)
            if group[-1] < len(phases) - 1:
                group.append(group[-1] + 1)

            # Extract the phase names for the current group
            phases_to_link = [phases[idx] for idx in group]

            # Link the phases for the current group
            if len(phases_to_link) > 1:
                self.traj.link_phases(phases=phases_to_link, vars=[var], **kwargs)

    def link_phases(self):
        """
        Link phases together after they've been added.

        Based on which phases the user has selected, we might need
        special logic to do the Dymos linkages correctly. Some of those
        connections for the simple GASP and FLOPS mission are shown here.
        """
        self._add_bus_variables_and_connect()

        phases = list(self.phase_info.keys())

        if len(phases) <= 1:
            return

        # In summary, the following code loops over all phases in self.phase_info, gets
        # the linked variables from each external subsystem in each phase, and stores
        # the lists of linked variables in lists_to_link. It then gets a list of
        # unique variable names from lists_to_link and loops over them, creating
        # a list of phase names for each variable and linking the phases
        # using self.traj.link_phases().

        lists_to_link = []
        for idx, phase_name in enumerate(self.phase_info):
            lists_to_link.append([])
            for external_subsystem in self.phase_info[phase_name]['external_subsystems']:
                lists_to_link[idx].extend(external_subsystem.get_linked_variables())

        # get unique variable names from lists_to_link
        unique_vars = list(set([var for sublist in lists_to_link for var in sublist]))

        # Phase linking.
        # If we are under mpi, and traj.phases is running in parallel, then let the
        # optimizer handle the linkage constraints.  Note that we can technically
        # paralellize connected phases, but it requires a solver that we would like
        # to avoid.
        true_unless_mpi = True
        if self.comm.size > 1 and self.traj.options['parallel_phases']:
            true_unless_mpi = False

        # loop over unique variable names
        for var in unique_vars:
            phases_to_link = []
            for idx, phase_name in enumerate(self.phase_info):
                if var in lists_to_link[idx]:
                    phases_to_link.append(phase_name)

            if len(phases_to_link) > 1:  # TODO: hack
                self.traj.link_phases(phases=phases_to_link, vars=[var], connected=True)

        if self.mission_method in (HEIGHT_ENERGY, SOLVED_2DOF):
            # connect regular_phases with each other if you are optimizing alt or mach
            self._link_phases_helper_with_options(
                self.regular_phases, 'optimize_altitude', Dynamic.Mission.ALTITUDE, ref=1.e4)
            self._link_phases_helper_with_options(
                self.regular_phases, 'optimize_mach', Dynamic.Mission.MACH)

            # connect reserve phases with each other if you are optimizing alt or mach
            self._link_phases_helper_with_options(
                self.reserve_phases, 'optimize_altitude', Dynamic.Mission.ALTITUDE, ref=1.e4)
            self._link_phases_helper_with_options(
                self.reserve_phases, 'optimize_mach', Dynamic.Mission.MACH)

            if self.mission_method is HEIGHT_ENERGY:
                # connect mass and distance between all phases regardless of reserve / non-reserve status
                self.traj.link_phases(phases, ["time"], ref=1e3,
                                      connected=true_unless_mpi)
                self.traj.link_phases(phases, [Dynamic.Mission.MASS], ref=1e6,
                                      connected=true_unless_mpi)
                self.traj.link_phases(phases, [Dynamic.Mission.DISTANCE], ref=1e3,
                                      connected=true_unless_mpi)

            elif self.mission_method is SOLVED_2DOF:
                self.traj.link_phases(phases, [Dynamic.Mission.MASS], connected=True)
                self.traj.link_phases(
                    phases, [Dynamic.Mission.DISTANCE], units='ft', ref=1.e3, connected=False)
                self.traj.link_phases(phases, ["time"], connected=False)

                if len(phases) > 2:
                    self.traj.link_phases(
                        phases[1:], ["alpha"], units='rad', connected=False)

        elif self.mission_method is TWO_DEGREES_OF_FREEDOM:
            if self.analysis_scheme is AnalysisScheme.COLLOCATION:
                for ii in range(len(phases)-1):
                    phase1, phase2 = phases[ii:ii+2]
                    analytic1 = self.phase_info[phase1]['user_options']['analytic']
                    analytic2 = self.phase_info[phase2]['user_options']['analytic']

                    if not (analytic1 or analytic2):
                        # we always want time, distance, and mass to be continuous
                        states_to_link = {
                            'time': true_unless_mpi,
                            Dynamic.Mission.DISTANCE: true_unless_mpi,
                            Dynamic.Mission.MASS: False,
                        }

                        # if both phases are reserve phases or neither is a reserve phase
                        # (we are not on the boundary between the regular and reserve missions)
                        # and neither phase is ground roll or rotation (altitude isn't a state):
                        # we want altitude to be continous as well
                        if ((phase1 in self.reserve_phases) == (phase2 in self.reserve_phases)) and \
                                not ({"groundroll", "rotation"} & {phase1, phase2}) and \
                                not ('accel', 'climb1') == (phase1, phase2):  # required for convergence of FwGm
                            states_to_link[Dynamic.Mission.ALTITUDE] = true_unless_mpi

                        # if either phase is rotation, we need to connect velocity
                        # ascent to accel also requires velocity
                        if 'rotation' in (phase1, phase2) or ('ascent', 'accel') == (phase1, phase2):
                            states_to_link[Dynamic.Mission.VELOCITY] = true_unless_mpi
                            # if the first phase is rotation, we also need alpha
                            if phase1 == 'rotation':
                                states_to_link['alpha'] = False

                        for state, connected in states_to_link.items():
                            # in initial guesses, all of the states, other than time use the same name
                            initial_guesses1 = self.phase_info[phase1]['initial_guesses']
                            initial_guesses2 = self.phase_info[phase2]['initial_guesses']

                            # if a state is in the initial guesses, get the units of the initial guess
                            kwargs = {}
                            if not connected:
                                if state in initial_guesses1:
                                    kwargs = {'units': initial_guesses1[state][-1]}
                                elif state in initial_guesses2:
                                    kwargs = {'units': initial_guesses2[state][-1]}

                            self.traj.link_phases(
                                [phase1, phase2], [state], connected=connected, **kwargs)

                    # if either phase is analytic we have to use a linkage_constraint
                    else:
                        # analytic phases use the prefix "initial" for time and distance, but not mass
                        if analytic2:
                            prefix = 'initial_'
                        else:
                            prefix = ''

                        self.traj.add_linkage_constraint(
                            phase1, phase2, 'time', prefix+'time', connected=True)
                        self.traj.add_linkage_constraint(
                            phase1, phase2, 'distance', prefix+'distance', connected=True)
                        self.traj.add_linkage_constraint(
                            phase1, phase2, 'mass', 'mass', connected=False, ref=1.0e5)

                # add all params and promote them to self.model level
                ParamPort.promote_params(
                    self.model,
                    trajs=["traj"],
                    phases=[
                        [*self.regular_phases,
                         *self.reserve_phases]
                    ],
                )

                self.model.promotes(
                    "traj",
                    inputs=[
                        ("ascent.parameters:t_init_gear", "t_init_gear"),
                        ("ascent.parameters:t_init_flaps", "t_init_flaps"),
                        ("ascent.t_initial", Mission.Takeoff.ASCENT_T_INTIIAL),
                        ("ascent.t_duration", Mission.Takeoff.ASCENT_DURATION),
                    ],
                )

                # imitate input_initial for taxi -> groundroll
                eq = self.model.add_subsystem(
                    "link_taxi_groundroll", om.EQConstraintComp())
                eq.add_eq_output("mass", eq_units="lbm", normalize=False,
                                 ref=10000., add_constraint=True)
                self.model.connect("taxi.mass", "link_taxi_groundroll.rhs:mass")
                self.model.connect(
                    "traj.groundroll.states:mass",
                    "link_taxi_groundroll.lhs:mass",
                    src_indices=[0],
                    flat_src_indices=True,
                )

                self.model.connect("traj.ascent.timeseries.time", "h_fit.time_cp")
                self.model.connect(
                    "traj.ascent.timeseries.altitude", "h_fit.h_cp")

                self.model.connect(f'traj.{self.regular_phases[-1]}.states:mass',
                                   Mission.Landing.TOUCHDOWN_MASS, src_indices=[-1])

                connect_map = {
                    f"traj.{self.regular_phases[-1]}.timeseries.distance": Mission.Summary.RANGE,
                }

            else:
                connect_map = {
                    "taxi.mass": "traj.mass_initial",
                    Mission.Takeoff.ROTATION_VELOCITY: "traj.SGMGroundroll_velocity_trigger",
                    "traj.distance_final": Mission.Summary.RANGE,
                    "traj.mass_final": Mission.Landing.TOUCHDOWN_MASS,
                }

            # promote all ParamPort inputs for analytic segments as well
            param_list = list(ParamPort.param_data)
            self.model.promotes("taxi", inputs=param_list)
            self.model.promotes("landing", inputs=param_list)
            if self.analysis_scheme is AnalysisScheme.SHOOTING:
                param_list.append(Aircraft.Design.MAX_FUSELAGE_PITCH_ANGLE)
                self.model.promotes("traj", inputs=param_list)
                # self.model.list_inputs()
                # self.model.promotes("traj", inputs=['ascent.ODE_group.eoms.'+Aircraft.Design.MAX_FUSELAGE_PITCH_ANGLE])

            self.model.connect("taxi.mass", "vrot.mass")

            def connect_with_common_params(self, source, target):
                self.model.connect(
                    source,
                    target,
                    src_indices=[-1],
                    flat_src_indices=True,
                )

            for source, target in connect_map.items():
                connect_with_common_params(self, source, target)

    def add_driver(self, optimizer=None, use_coloring=None, max_iter=50, verbosity=Verbosity.BRIEF):
        """
        Add an optimization driver to the Aviary problem.

        Depending on the provided optimizer, the method instantiates the relevant driver (ScipyOptimizeDriver or
        pyOptSparseDriver) and sets the optimizer options. Options for 'SNOPT', 'IPOPT', and 'SLSQP' are
        specified. The method also allows for the declaration of coloring and setting debug print options.

        Parameters
        ----------
        optimizer : str
            The name of the optimizer to use. It can be "SLSQP", "SNOPT", "IPOPT" or others supported by OpenMDAO.
            If "SLSQP", it will instantiate a ScipyOptimizeDriver, else it will instantiate a pyOptSparseDriver.

        use_coloring : bool, optional
            If True (default), the driver will declare coloring, which can speed up derivative computations.

        max_iter : int, optional
            The maximum number of iterations allowed for the optimization process. Default is 50. This option is
            applicable to "SNOPT", "IPOPT", and "SLSQP" optimizers.

        verbosity : Verbosity or list, optional
            If Verbosity.DEBUG, debug print options ['desvars','ln_cons','nl_cons','objs'] will be set. If a list is
            provided, it will be used as the debug print options.

        Returns
        -------
        None
        """
        # Set defaults for optimizer and use_coloring based on analysis scheme
        if optimizer is None:
            optimizer = 'IPOPT' if self.analysis_scheme is AnalysisScheme.SHOOTING else 'SNOPT'
        if use_coloring is None:
            use_coloring = False if self.analysis_scheme is AnalysisScheme.SHOOTING else True

        # check if optimizer is SLSQP
        if optimizer == "SLSQP":
            driver = self.driver = om.ScipyOptimizeDriver()
        else:
            driver = self.driver = om.pyOptSparseDriver()

        driver.options["optimizer"] = optimizer
        if use_coloring:
            driver.declare_coloring()

        if driver.options["optimizer"] == "SNOPT":
            if verbosity == Verbosity.QUIET:
                isumm, iprint = 0, 0
            elif verbosity == Verbosity.BRIEF:
                isumm, iprint = 6, 0
            else:
                isumm, iprint = 6, 9
            driver.opt_settings["Major iterations limit"] = max_iter
            driver.opt_settings["Major optimality tolerance"] = 1e-4
            driver.opt_settings["Major feasibility tolerance"] = 1e-7
            driver.opt_settings["iSumm"] = isumm
            driver.opt_settings["iPrint"] = iprint
        elif driver.options["optimizer"] == "IPOPT":
            if verbosity == Verbosity.QUIET:
                print_level = 3  # minimum to get exit status
                driver.opt_settings['print_user_options'] = 'no'
            elif verbosity == Verbosity.BRIEF:
                print_level = 5
                driver.opt_settings['print_user_options'] = 'no'
                driver.opt_settings['print_frequency_iter'] = 10
            elif verbosity == Verbosity.VERBOSE:
                print_level = 5
            else:
                print_level = 7
            driver.opt_settings['tol'] = 1.0E-6
            driver.opt_settings['mu_init'] = 1e-5
            driver.opt_settings['max_iter'] = max_iter
            driver.opt_settings['print_level'] = print_level
            # for faster convergence
            driver.opt_settings['nlp_scaling_method'] = 'gradient-based'
            driver.opt_settings['alpha_for_y'] = 'safer-min-dual-infeas'
            driver.opt_settings['mu_strategy'] = 'monotone'
        elif driver.options["optimizer"] == "SLSQP":
            if verbosity == Verbosity.QUIET:
                disp = False
            else:
                disp = True
            driver.options["tol"] = 1e-9
            driver.options["maxiter"] = max_iter
            driver.options["disp"] = disp

        if verbosity != Verbosity.QUIET:
            if isinstance(verbosity, list):
                driver.options['debug_print'] = verbosity
            elif verbosity.value > Verbosity.DEBUG.value:
                driver.options['debug_print'] = ['desvars', 'ln_cons', 'nl_cons', 'objs']
        if optimizer in ("SNOPT", "IPOPT"):
            if verbosity is Verbosity.QUIET:
                driver.options['print_results'] = False
            elif verbosity is not Verbosity.DEBUG:
                driver.options['print_results'] = 'minimal'

    def add_design_variables(self):
        """
        Adds design variables to the Aviary problem.

        Depending on the mission model and problem type, different design variables and constraints are added.

        If using the FLOPS model, a design variable is added for the gross mass of the aircraft, with a lower bound of 100,000 lbm and an upper bound of 200,000 lbm.

        If using the GASP model, the following design variables are added depending on the mission type:
            - the initial thrust-to-weight ratio of the aircraft during ascent
            - the duration of the ascent phase
            - the time constant for the landing gear actuation
            - the time constant for the flaps actuation

        In addition, two constraints are added for the GASP model:
            - the initial altitude of the aircraft with gear extended is constrained to be 50 ft
            - the initial altitude of the aircraft with flaps extended is constrained to be 400 ft

        If solving a sizing problem, a design variable is added for the gross mass of the aircraft, and another for the gross mass of the aircraft computed during the mission. A constraint is also added to ensure that the residual range is zero.

        If solving an alternate problem, only a design variable for the gross mass of the aircraft computed during the mission is added. A constraint is also added to ensure that the residual range is zero.

        In all cases, a design variable is added for the final cruise mass of the aircraft, with no upper bound, and a residual mass constraint is added to ensure that the mass balances.

        """
        # add the engine builder `get_design_vars` dict to a collected dict from the external subsystems

        # TODO : maybe in the most general case we need to handle DVs in the mission and post-mission as well.
        # for right now we just handle pre_mission
        all_subsystems = self._get_all_subsystems()

        # loop through all_subsystems and call `get_design_vars` on each subsystem
        for subsystem in all_subsystems:
            dv_dict = subsystem.get_design_vars()
            for dv_name, dv_dict in dv_dict.items():
                self.model.add_design_var(dv_name, **dv_dict)

        if self.mission_method in (HEIGHT_ENERGY, SOLVED_2DOF):
            optimize_mass = self.pre_mission_info.get('optimize_mass')
            if optimize_mass:
                self.model.add_design_var(Mission.Design.GROSS_MASS, units='lbm',
                                          lower=100.e2, upper=200.e3, ref=135.e3)

        elif self.mission_method is TWO_DEGREES_OF_FREEDOM:
            if self.analysis_scheme is AnalysisScheme.COLLOCATION:
                # problem formulation to make the trajectory work
                self.model.add_design_var(Mission.Takeoff.ASCENT_T_INTIIAL,
                                          lower=0, upper=100, ref=30.0)
                self.model.add_design_var(Mission.Takeoff.ASCENT_DURATION,
                                          lower=1, upper=1000, ref=10.)
                self.model.add_design_var("tau_gear", lower=0.01,
                                          upper=1.0, units="unitless", ref=1)
                self.model.add_design_var("tau_flaps", lower=0.01,
                                          upper=1.0, units="unitless", ref=1)
                self.model.add_constraint(
                    "h_fit.h_init_gear", equals=50.0, units="ft", ref=50.0)
                self.model.add_constraint("h_fit.h_init_flaps",
                                          equals=400.0, units="ft", ref=400.0)

            # vehicle sizing problem
            # size the vehicle (via design GTOW) to meet a target range using all fuel capacity
            if self.problem_type is ProblemType.SIZING:
                self.model.add_design_var(
                    Mission.Design.GROSS_MASS,
                    lower=10.,
                    upper=400.e3,
                    units="lbm",
                    ref=175_000,
                )
                self.model.add_design_var(
                    Mission.Summary.GROSS_MASS,
                    lower=10.,
                    upper=400.e3,
                    units="lbm",
                    ref=175_000,
                )

                self.model.add_constraint(
                    Mission.Constraints.RANGE_RESIDUAL, equals=0, ref=10
                )
                self.model.add_subsystem(
                    "gtow_constraint",
                    om.EQConstraintComp(
                        "GTOW",
                        eq_units="lbm",
                        normalize=True,
                        add_constraint=True,
                    ),
                    promotes_inputs=[
                        ("lhs:GTOW", Mission.Design.GROSS_MASS),
                        ("rhs:GTOW", Mission.Summary.GROSS_MASS),
                    ],
                )

            # target range problem
            # fixed vehicle (design GTOW) but variable actual GTOW for off-design mission range
            elif self.problem_type is ProblemType.ALTERNATE:
                self.model.add_design_var(
                    Mission.Summary.GROSS_MASS,
                    lower=0,
                    upper=None,
                    units="lbm",
                    ref=175_000,
                )

                self.model.add_constraint(
                    Mission.Constraints.RANGE_RESIDUAL, equals=0, ref=10,
                )
            elif self.problem_type is ProblemType.FALLOUT:
                print('No design variables for Fallout missions')

    def add_objective(self, objective_type=None, ref=None):
        """
        Add the objective function based on the given objective_type and ref.

        NOTE: the ref value should be positive for values you're trying
        to minimize and negative for values you're trying to maximize.
        Please check and double-check that your ref value makes sense
        for the objective you're using.

        Parameters
        ----------
        objective_type : str
            The type of objective to add. Options are 'mass', 'hybrid_objective', 'fuel_burned', and 'fuel'.
        ref : float
            The reference value for the objective. If None, a default value will be used based on the objective type. Please see the
            `default_ref_values` dict for these default values.

        Raises
        ------
            ValueError: If an invalid problem type is provided.

        """
        # Dictionary for default reference values
        default_ref_values = {
            'mass': -5e4,
            'hybrid_objective': -5e4,
            'fuel_burned': 1e4,
            'fuel': 1e4
        }

        # Check if an objective type is specified
        if objective_type is not None:
            ref = ref if ref is not None else default_ref_values.get(objective_type, 1)

            final_phase_name = self.regular_phases[-1]
            if objective_type == 'mass':
                if self.analysis_scheme is AnalysisScheme.COLLOCATION:
                    self.model.add_objective(
                        f"traj.{final_phase_name}.timeseries.{Dynamic.Mission.MASS}", index=-1, ref=ref)
                else:
                    last_phase = self.traj._phases.items()[final_phase_name]
                    last_phase.add_objective(
                        Dynamic.Mission.MASS, loc='final', ref=ref)
            elif objective_type == 'time':
                self.model.add_objective(
                    f"traj.{final_phase_name}.timeseries.time", index=-1, ref=ref)
            elif objective_type == "hybrid_objective":
                self._add_hybrid_objective(self.phase_info)
                self.model.add_objective("obj_comp.obj")
            elif objective_type == "fuel_burned":
                self.model.add_objective(Mission.Summary.FUEL_BURNED, ref=ref)
            elif objective_type == "fuel":
                self.model.add_objective(Mission.Objectives.FUEL, ref=ref)

        # set objective ref on height-energy missions
        elif self.mission_method is HEIGHT_ENERGY:
            ref = ref if ref is not None else default_ref_values.get(
                'fuel_burned', 1)
            self.model.add_objective(Mission.Summary.FUEL_BURNED, ref=ref)

        else:  # If no 'objective_type' is specified, we handle based on 'problem_type'
            # If 'ref' is not specified, assign a default value
            ref = ref if ref is not None else 1

            if self.problem_type is ProblemType.SIZING:
                self.model.add_objective(Mission.Objectives.FUEL, ref=ref)
            elif self.problem_type is ProblemType.ALTERNATE:
                self.model.add_objective(Mission.Objectives.FUEL, ref=ref)
            elif self.problem_type is ProblemType.FALLOUT:
                self.model.add_objective(Mission.Objectives.RANGE, ref=ref)
            else:
                raise ValueError(f'{self.problem_type} is not a valid problem type.')

    def _add_bus_variables_and_connect(self):
        all_subsystems = self._get_all_subsystems()

        base_phases = list(self.phase_info.keys())

        for external_subsystem in all_subsystems:
            bus_variables = external_subsystem.get_bus_variables()
            if bus_variables is not None:
                for bus_variable in bus_variables:
                    mission_variable_name = bus_variables[bus_variable]['mission_name']

                    # check if mission_variable_name is a list
                    if not isinstance(mission_variable_name, list):
                        mission_variable_name = [mission_variable_name]

                    # loop over the mission_variable_name list and add each variable to the trajectory
                    for mission_var_name in mission_variable_name:
                        if 'mission_name' in bus_variables[bus_variable]:
                            if mission_var_name not in self.meta_data:
                                # base_units = self.model.get_io_metadata(includes=f'pre_mission.{external_subsystem.name}.{bus_variable}')[f'pre_mission.{external_subsystem.name}.{bus_variable}']['units']
                                base_units = bus_variables[bus_variable]['units']

                                shape = bus_variables[bus_variable].get(
                                    'shape', _unspecified)

                                targets = mission_var_name
                                if '.' in mission_var_name:
                                    # Support for non-hiearchy variables as parameters.
                                    mission_var_name = mission_var_name.split('.')[-1]

                                if 'phases' in bus_variables[bus_variable]:
                                    # Support for connecting bus variables into a subset of
                                    # phases.
                                    phases = bus_variables[bus_variable]['phases']

                                    for phase_name in phases:
                                        phase = getattr(self.traj.phases, phase_name)

                                        phase.add_parameter(mission_var_name, opt=False, static_target=True,
                                                            units=base_units, shape=shape, targets=targets)

                                        self.model.connect(f'pre_mission.{bus_variable}',
                                                           f'traj.{phase_name}.parameters:{mission_var_name}')

                                else:
                                    phases = base_phases

                                    self.traj.add_parameter(mission_var_name, opt=False, static_target=True,
                                                            units=base_units, shape=shape, targets={
                                                                phase_name: [mission_var_name] for phase_name in phases})

                                    self.model.connect(
                                        f'pre_mission.{bus_variable}', f'traj.parameters:'+mission_var_name)

                        if 'post_mission_name' in bus_variables[bus_variable]:
                            self.model.connect(f'pre_mission.{external_subsystem.name}.{bus_variable}',
                                               f'post_mission.{external_subsystem.name}.{bus_variables[bus_variable]["post_mission_name"]}')

    def setup(self, **kwargs):
        """
        Lightly wrappd setup() method for the problem.

        Allows us to do pre- and post-setup changes, like adding
        calls to `set_input_defaults` and do some simple `set_vals`
        if needed.
        """
        # suppress warnings:
        # "input variable '...' promoted using '*' was already promoted using 'aircraft:*'
        with warnings.catch_warnings():

            self.model.options['aviary_options'] = self.aviary_inputs
            self.model.options['aviary_metadata'] = self.meta_data
            self.model.options['phase_info'] = self.phase_info

            warnings.simplefilter("ignore", om.OpenMDAOWarning)
            warnings.simplefilter("ignore", om.PromotionWarning)
            super().setup(**kwargs)

    def set_initial_guesses(self):
        """
        Call `set_val` on the trajectory for states and controls to seed
        the problem with reasonable initial guesses. This is especially
        important for collocation methods.

        This method first identifies all phases in the trajectory then
        loops over each phase. Specific initial guesses
        are added depending on the phase and mission method. Cruise is treated
        as a special phase for GASP-based missions because it is an AnalyticPhase
        in Dymos. For this phase, we handle the initial guesses first separately
        and continue to the next phase after that. For other phases, we set the initial
        guesses for states and controls according to the information available
        in the 'initial_guesses' attribute of the phase.
        """
        # Grab the trajectory object from the model
        if self.analysis_scheme is AnalysisScheme.SHOOTING:
            if self.problem_type is ProblemType.SIZING:
                self.set_val(Mission.Summary.GROSS_MASS,
                             self.get_val(Mission.Design.GROSS_MASS))

            self.set_val("traj.SGMClimb_"+Dynamic.Mission.ALTITUDE +
                         "_trigger", val=self.cruise_alt, units="ft")

            return

        traj = self.model.traj

        # Determine which phases to loop over, fetching them from the trajectory
        phase_items = traj._phases.items()

        # Loop over each phase and set initial guesses for the state and control variables
        for idx, (phase_name, phase) in enumerate(phase_items):
            if self.mission_method is SOLVED_2DOF:
                self.phase_objects[idx].apply_initial_guesses(self, 'traj', phase)
                if self.phase_info[phase_name]['user_options']['ground_roll'] and self.phase_info[phase_name]['user_options']['fix_initial']:
                    continue

            # If not, fetch the initial guesses specific to the phase
            # check if guesses exist for this phase
            if "initial_guesses" in self.phase_info[phase_name]:
                guesses = self.phase_info[phase_name]['initial_guesses']
            else:
                guesses = {}

            if self.mission_method is TWO_DEGREES_OF_FREEDOM and \
                    self.phase_info[phase_name]["user_options"].get("analytic", False):
                for guess_key, guess_data in guesses.items():
                    val, units = guess_data

                    if 'mass' == guess_key:
                        # Set initial and duration mass for the analytic cruise phase.
                        # Note we are integrating over mass, not time for this phase.
                        self.set_val(f'traj.{phase_name}.t_initial',
                                     val[0], units=units)
                        self.set_val(f'traj.{phase_name}.t_duration',
                                     val[1], units=units)

                    else:
                        # Otherwise, set the value of the parameter in the trajectory phase
                        self.set_val(f'traj.{phase_name}.parameters:{guess_key}',
                                     val, units=units)

                continue

            # If not cruise and GASP, add subsystem guesses
            self._add_subsystem_guesses(phase_name, phase)

            # Set initial guesses for states and controls for each phase
            self._add_guesses(phase_name, phase, guesses)

    def _process_guess_var(self, val, key, phase):
        """
        Process the guess variable, which can either be a float or an array of floats.

        This method is responsible for interpolating initial guesses when the user
        provides a list or array of values rather than a single float. It interpolates
        the guess values across the phase's domain for a given variable, be it a control
        or a state variable. The interpolation is performed between -1 and 1 (representing
        the normalized phase time domain), using the numpy linspace function.

        The result of this method is a single value or an array of interpolated values
        that can be used to seed the optimization problem with initial guesses.

        Parameters
        ----------
        val : float or list/array of floats
            The initial guess value(s) for a particular variable.
        key : str
            The key identifying the variable for which the initial guess is provided.
        phase : Phase
            The phase for which the variable is being set.

        Returns
        -------
        val : float or array of floats
            The processed guess value(s) to be used in the optimization problem.
        """

        # Check if val is not a single float
        if not isinstance(val, float):
            # If val is an array of values
            if len(val) > 1:
                # Get the shape of the val array
                shape = np.shape(val)

                # Generate an array of evenly spaced values between -1 and 1,
                # reshaping to match the shape of the val array
                xs = np.linspace(-1, 1, num=np.prod(shape)).reshape(shape)

                # Check if the key indicates a control or state variable
                if "controls:" in key or "states:" in key:
                    # If so, strip the first part of the key to match the variable name in phase
                    stripped_key = ":".join(key.split(":")[1:])

                    # Interpolate the initial guess values across the phase's domain
                    val = phase.interp(stripped_key, xs=xs, ys=val)
                else:
                    # If not a control or state variable, interpolate the initial guess values directly
                    val = phase.interp(key, xs=xs, ys=val)

        # Return the processed guess value(s)
        return val

    def _add_subsystem_guesses(self, phase_name, phase):
        """
        Adds the initial guesses for each subsystem of a given phase to the problem.

        This method first fetches all subsystems associated with the given phase.
        It then loops over each subsystem and fetches its initial guesses. For each
        guess, it identifies whether the guess corresponds to a state or a control
        variable and then processes the guess variable. After this, the initial
        guess is set in the problem using the `set_val` method.

        Parameters
        ----------
        phase_name : str
            The name of the phase for which the subsystem guesses are being added.
        phase : Phase
            The phase object for which the subsystem guesses are being added.
        """

        # Get all subsystems associated with the phase
        all_subsystems = self._get_all_subsystems(
            self.phase_info[phase_name]['external_subsystems'])

        # Loop over each subsystem
        for subsystem in all_subsystems:
            # Fetch the initial guesses for the subsystem
            initial_guesses = subsystem.get_initial_guesses()

            # Loop over each guess
            for key, val in initial_guesses.items():
                # Identify the type of the guess (state or control)
                type = val.pop('type')
                if 'state' in type:
                    path_string = 'states'
                elif 'control' in type:
                    path_string = 'controls'

                # Process the guess variable (handles array interpolation)
                val['val'] = self._process_guess_var(val['val'], key, phase)

                # Set the initial guess in the problem
                self.set_val(f'traj.{phase_name}.{path_string}:{key}', **val)

    def _add_guesses(self, phase_name, phase, guesses):
        """
        Adds the initial guesses for each variable of a given phase to the problem.

        This method sets the initial guesses for time, control, state, and problem-specific
        variables for a given phase. If using the GASP model, it also handles some special
        cases that are not covered in the `phase_info` object. These include initial guesses
        for mass, time, and distance, which are determined based on the phase name and other
        mission-related variables.

        Parameters
        ----------
        phase_name : str
            The name of the phase for which the guesses are being added.
        phase : Phase
            The phase object for which the guesses are being added.
        guesses : dict
            A dictionary containing the initial guesses for the phase.
        """

        # If using the GASP model, set initial guesses for the rotation mass and flight duration
        if self.mission_method is TWO_DEGREES_OF_FREEDOM:
            rotation_mass = self.initial_guesses['rotation_mass']
            flight_duration = self.initial_guesses['flight_duration']

        if self.mission_method in (HEIGHT_ENERGY, SOLVED_2DOF):
            control_keys = ["mach", "altitude"]
            state_keys = ["mass", Dynamic.Mission.DISTANCE]
        else:
            control_keys = ["velocity_rate", "throttle"]
            state_keys = ["altitude", "mass",
                          Dynamic.Mission.DISTANCE, Dynamic.Mission.VELOCITY, "flight_path_angle", "alpha"]
            if self.mission_method is TWO_DEGREES_OF_FREEDOM and phase_name == 'ascent':
                # Alpha is a control for ascent.
                control_keys.append('alpha')

        prob_keys = ["tau_gear", "tau_flaps"]

        # for the simple mission method, use the provided initial and final mach and altitude values from phase_info
        if self.mission_method in (HEIGHT_ENERGY, SOLVED_2DOF):
            initial_altitude = wrapped_convert_units(
                self.phase_info[phase_name]['user_options']['initial_altitude'], 'ft')
            final_altitude = wrapped_convert_units(
                self.phase_info[phase_name]['user_options']['final_altitude'], 'ft')
            initial_mach = self.phase_info[phase_name]['user_options']['initial_mach']
            final_mach = self.phase_info[phase_name]['user_options']['final_mach']

            guesses["mach"] = ([initial_mach[0], final_mach[0]], "unitless")
            guesses["altitude"] = ([initial_altitude, final_altitude], 'ft')

        if self.mission_method is HEIGHT_ENERGY:
            # if time not in initial guesses, set it to the average of the initial_bounds and the duration_bounds
            if 'time' not in guesses:
                initial_bounds = wrapped_convert_units(
                    self.phase_info[phase_name]['user_options']['initial_bounds'], 's')
                duration_bounds = wrapped_convert_units(
                    self.phase_info[phase_name]['user_options']['duration_bounds'], 's')
                guesses["time"] = ([np.mean(initial_bounds[0]), np.mean(
                    duration_bounds[0])], 's')

            # if time not in initial guesses, set it to the average of the initial_bounds and the duration_bounds
            if 'time' not in guesses:
                initial_bounds = self.phase_info[phase_name]['user_options']['initial_bounds']
                duration_bounds = self.phase_info[phase_name]['user_options']['duration_bounds']
                # Add a check for the initial and duration bounds, raise an error if they are not consistent
                if initial_bounds[1] != duration_bounds[1]:
                    raise ValueError(
                        f"Initial and duration bounds for {phase_name} are not consistent.")
                guesses["time"] = ([np.mean(initial_bounds[0]), np.mean(
                    duration_bounds[0])], initial_bounds[1])

        for guess_key, guess_data in guesses.items():
            val, units = guess_data

            # Set initial guess for time variables
            if 'time' == guess_key and self.mission_method is not SOLVED_2DOF:
                self.set_val(f'traj.{phase_name}.t_initial',
                             val[0], units=units)
                self.set_val(f'traj.{phase_name}.t_duration',
                             val[1], units=units)

            else:
                # Set initial guess for control variables
                if guess_key in control_keys:
                    try:
                        self.set_val(f'traj.{phase_name}.controls:{guess_key}', self._process_guess_var(
                            val, guess_key, phase), units=units)
                    except KeyError:
                        try:
                            self.set_val(f'traj.{phase_name}.polynomial_controls:{guess_key}', self._process_guess_var(
                                val, guess_key, phase), units=units)
                        except KeyError:
                            self.set_val(f'traj.{phase_name}.bspline_controls:{guess_key}', self._process_guess_var(
                                val, guess_key, phase), units=units)

                if self.mission_method is SOLVED_2DOF:
                    continue

                if guess_key in control_keys:
                    pass
                # Set initial guess for state variables
                elif guess_key in state_keys:
                    self.set_val(f'traj.{phase_name}.states:{guess_key}', self._process_guess_var(
                        val, guess_key, phase), units=units)
                elif guess_key in prob_keys:
                    self.set_val(guess_key, val, units=units)
                elif ":" in guess_key:
                    self.set_val(f'traj.{phase_name}.{guess_key}', self._process_guess_var(
                        val, guess_key, phase), units=units)
                else:
                    # raise error if the guess key is not recognized
                    raise ValueError(
                        f"Initial guess key {guess_key} in {phase_name} is not recognized.")

        if self.mission_method is SOLVED_2DOF:
            return

        # We need some special logic for these following variables because GASP computes
        # initial guesses using some knowledge of the mission duration and other variables
        # that are only available after calling `create_vehicle`. Thus these initial guess
        # values are not included in the `phase_info` object.
        if self.mission_method is TWO_DEGREES_OF_FREEDOM:
            base_phase = phase_name.removeprefix('reserve_')
        else:
            base_phase = phase_name
        if 'mass' not in guesses:
            if self.mission_method is TWO_DEGREES_OF_FREEDOM:
                # Determine a mass guess depending on the phase name
                if base_phase in ["groundroll", "rotation", "ascent", "accel", "climb1"]:
                    mass_guess = rotation_mass
                elif base_phase == "climb2":
                    mass_guess = 0.99 * rotation_mass
                elif "desc" in base_phase:
                    mass_guess = 0.9 * self.cruise_mass_final
            else:
                mass_guess = self.aviary_inputs.get_val(
                    Mission.Design.GROSS_MASS, units='lbm')
            # Set the mass guess as the initial value for the mass state variable
            self.set_val(f'traj.{phase_name}.states:mass',
                         mass_guess, units='lbm')

        if 'time' not in guesses:
            # Determine initial time and duration guesses depending on the phase name
            if 'desc1' == base_phase:
                t_initial = flight_duration*.9
                t_duration = flight_duration*.04
            elif 'desc2' in base_phase:
                t_initial = flight_duration*.94
                t_duration = 5000
            # Set the time guesses as the initial values for the time-related trajectory variables
            self.set_val(f"traj.{phase_name}.t_initial",
                         t_initial, units='s')
            self.set_val(f"traj.{phase_name}.t_duration",
                         t_duration, units='s')

        if self.mission_method is TWO_DEGREES_OF_FREEDOM:
            if 'distance' not in guesses:
                # Determine initial distance guesses depending on the phase name
                if 'desc1' == base_phase:
                    ys = [self.target_range*.97, self.target_range*.99]
                elif 'desc2' in base_phase:
                    ys = [self.target_range*.99, self.target_range]
                # Set the distance guesses as the initial values for the distance state variable
                self.set_val(
                    f"traj.{phase_name}.states:distance", phase.interp(
                        Dynamic.Mission.DISTANCE, ys=ys)
                )

    def run_aviary_problem(self,
                           record_filename="aviary_history.db",
                           optimization_history_filename=None,
                           restart_filename=None, suppress_solver_print=True, run_driver=True, simulate=False, make_plots=True):
        """
        This function actually runs the Aviary problem, which could be a simulation, optimization, or a driver execution, depending on the arguments provided.

        Parameters
        ----------
        record_filename : str, optional
            The name of the database file where the solutions are to be recorded. The default is "aviary_history.db".
        optimization_history_filename : str, None
            The name of the database file where the driver iterations are to be recorded. The default is None.
        restart_filename : str, optional
            The name of the file that contains previously computed solutions which are to be used as starting points for this run. If it is None (default), no restart file will be used.
        suppress_solver_print : bool, optional
            If True (default), all solvers' print statements will be suppressed. Useful for deeply nested models with multiple solvers so the print statements don't overwhelm the output.
        run_driver : bool, optional
            If True (default), the driver (aka optimizer) will be executed. If False, the problem will be run through one pass -- equivalent to OpenMDAO's `run_model` behavior.
        simulate : bool, optional
            If True, an explicit Dymos simulation will be performed. The default is False.
        make_plots : bool, optional
            If True (default), Dymos html plots will be generated as part of the output.
        """

<<<<<<< HEAD
        verbosity = self.aviary_inputs.get_val('verbosity')
        if verbosity.value >= 2:
=======
        if self.aviary_inputs.get_val(Settings.VERBOSITY).value >= 2:
>>>>>>> efedd5f0
            self.final_setup()
            with open('input_list.txt', 'w') as outfile:
                self.model.list_inputs(out_stream=outfile)

        if suppress_solver_print:
            self.set_solver_print(level=0)

        if optimization_history_filename:
            recorder = om.SqliteRecorder(optimization_history_filename)
            self.driver.add_recorder(recorder)

        # import contextlib
        # import sys

        # @contextlib.contextmanager
        # def stdout_redirect(where):
        #     sys.stdout = where
        #     try:
        #         yield where
        #     finally:
        #         sys.stdout = sys.__stdout__

        # could also modify the print in pyOptSparseDriver.run()
        # if self.options['print_results']: if not MPI or model.comm.rank == 0: print(sol)
        if self.driver.options["optimizer"] in ("SNOPT", "IPOPT"):
            if verbosity is Verbosity.VERBOSE:
                pass

        # and run mission, and dynamics
        if run_driver:
            failed = dm.run_problem(self, run_driver=run_driver, simulate=simulate, make_plots=make_plots,
                                    solution_record_file=record_filename, restart=restart_filename)
        else:
            # prevent UserWarning that is displayed when an event is triggered
            warnings.filterwarnings('ignore', category=UserWarning)
            failed = self.run_model()
            warnings.filterwarnings('default', category=UserWarning)

<<<<<<< HEAD
        if verbosity.value >= 2:
=======
        if self.aviary_inputs.get_val(Settings.VERBOSITY).value >= 2:
>>>>>>> efedd5f0
            with open('output_list.txt', 'w') as outfile:
                self.model.list_outputs(out_stream=outfile)

        return failed

    def _add_hybrid_objective(self, phase_info):
        phases = list(phase_info.keys())
        takeoff_mass = self.aviary_inputs.get_val(
            Mission.Design.GROSS_MASS, units='lbm')

        obj_comp = om.ExecComp(f"obj = -final_mass / {takeoff_mass} + final_time / 5.",
                               final_mass={"units": "lbm"},
                               final_time={"units": "h"})
        self.model.add_subsystem("obj_comp", obj_comp)

        final_phase_name = phases[-1]
        self.model.connect(f"traj.{final_phase_name}.timeseries.mass",
                           "obj_comp.final_mass", src_indices=[-1])
        self.model.connect(f"traj.{final_phase_name}.timeseries.time",
                           "obj_comp.final_time", src_indices=[-1])

    def _add_vrotate_comp(self):
        self.model.add_subsystem("vrot_comp", VRotateComp())
        self.model.connect('traj.groundroll.states:mass',
                           'vrot_comp.mass', src_indices=om.slicer[0, ...])

        vrot_eq_comp = self.model.add_subsystem("vrot_eq_comp", om.EQConstraintComp())
        vrot_eq_comp.add_eq_output("v_rotate_error", eq_units="kn",
                                   lhs_name="v_rot_computed", rhs_name="groundroll_v_final", add_constraint=True)

        self.model.connect('vrot_comp.Vrot', 'vrot_eq_comp.v_rot_computed')
        self.model.connect('traj.groundroll.timeseries.velocity',
                           'vrot_eq_comp.groundroll_v_final', src_indices=om.slicer[-1, ...])

    def _save_to_csv_file(self, filename):
        with open(filename, 'w', newline='') as csvfile:
            fieldnames = ['name', 'value', 'units']
            writer = csv.DictWriter(csvfile, fieldnames=fieldnames)

            for name, value_units in sorted(self.aviary_inputs):
                if 'engine_models' in name:
                    continue
                value, units = value_units
                writer.writerow({'name': name, 'value': value, 'units': units})

    def _get_all_subsystems(self, external_subsystems=None):
        all_subsystems = []
        if external_subsystems is None:
            all_subsystems.extend(self.pre_mission_info['external_subsystems'])
        else:
            all_subsystems.extend(external_subsystems)

        all_subsystems.append(self.core_subsystems['aerodynamics'])
        all_subsystems.append(self.core_subsystems['propulsion'])

        return all_subsystems

    def _add_height_energy_landing_systems(self):
        landing_options = Landing(
            ref_wing_area=self.aviary_inputs.get_val(
                Aircraft.Wing.AREA, units='ft**2'),
            Cl_max_ldg=self.aviary_inputs.get_val(
                Mission.Landing.LIFT_COEFFICIENT_MAX)  # no units
        )

        landing = landing_options.build_phase(False)
        self.model.add_subsystem(
            'landing', landing, promotes_inputs=['aircraft:*', 'mission:*'],
            promotes_outputs=['mission:*'])

        last_flight_phase_name = list(self.phase_info.keys())[-1]
        if self.phase_info[last_flight_phase_name]['user_options'].get('use_polynomial_control', True):
            control_type_string = 'polynomial_control_values'
        else:
            control_type_string = 'control_values'

        last_regular_phase = self.regular_phases[-1]
        self.model.connect(f'traj.{last_regular_phase}.states:mass',
                           Mission.Landing.TOUCHDOWN_MASS, src_indices=[-1])
        self.model.connect(f'traj.{last_regular_phase}.{control_type_string}:altitude',
                           Mission.Landing.INITIAL_ALTITUDE,
                           src_indices=[0])

    def _add_post_mission_takeoff_systems(self):
        first_flight_phase_name = list(self.phase_info.keys())[0]
        connect_takeoff_to_climb = not self.phase_info[first_flight_phase_name]['user_options'].get(
            'add_initial_mass_constraint', True)

        if connect_takeoff_to_climb:
            self.model.connect(Mission.Takeoff.FINAL_MASS,
                               f'traj.{first_flight_phase_name}.initial_states:mass')
            self.model.connect(Mission.Takeoff.GROUND_DISTANCE,
                               f'traj.{first_flight_phase_name}.initial_states:distance')

            if self.phase_info[first_flight_phase_name]['user_options'].get('use_polynomial_control', True):
                control_type_string = 'polynomial_control_values'
            else:
                control_type_string = 'control_values'

            if self.phase_info[first_flight_phase_name]['user_options'].get('optimize_mach', False):
                # Create an ExecComp to compute the difference in mach
                mach_diff_comp = om.ExecComp(
                    'mach_resid_for_connecting_takeoff = final_mach - initial_mach')
                self.model.add_subsystem('mach_diff_comp', mach_diff_comp)

                # Connect the inputs to the mach difference component
                self.model.connect(Mission.Takeoff.FINAL_MACH,
                                   'mach_diff_comp.final_mach')
                self.model.connect(f'traj.{first_flight_phase_name}.{control_type_string}:mach',
                                   'mach_diff_comp.initial_mach', src_indices=[0])

                # Add constraint for mach difference
                self.model.add_constraint(
                    'mach_diff_comp.mach_resid_for_connecting_takeoff', equals=0.0)

            if self.phase_info[first_flight_phase_name]['user_options'].get('optimize_altitude', False):
                # Similar steps for altitude difference
                alt_diff_comp = om.ExecComp(
                    'altitude_resid_for_connecting_takeoff = final_altitude - initial_altitude', units='ft')
                self.model.add_subsystem('alt_diff_comp', alt_diff_comp)

                self.model.connect(Mission.Takeoff.FINAL_ALTITUDE,
                                   'alt_diff_comp.final_altitude')
                self.model.connect(f'traj.{first_flight_phase_name}.{control_type_string}:altitude',
                                   'alt_diff_comp.initial_altitude', src_indices=[0])

                self.model.add_constraint(
                    'alt_diff_comp.altitude_resid_for_connecting_takeoff', equals=0.0)

    def _add_two_dof_landing_systems(self):
        self.model.add_subsystem(
            "landing",
            LandingSegment(
                **(self.ode_args)),
            promotes_inputs=['aircraft:*', 'mission:*',
                             (Dynamic.Mission.MASS, Mission.Landing.TOUCHDOWN_MASS)],
            promotes_outputs=['mission:*'],
        )

    def _add_two_dof_objectives(self):
        self.model.add_subsystem(
            "fuel_obj",
            om.ExecComp(
                "reg_objective = overall_fuel/10000 + ascent_duration/30.",
                reg_objective={"val": 0.0, "units": "unitless"},
                ascent_duration={"units": "s", "shape": 1},
                overall_fuel={"units": "lbm"},
            ),
            promotes_inputs=[
                ("ascent_duration", Mission.Takeoff.ASCENT_DURATION),
                ("overall_fuel", Mission.Summary.TOTAL_FUEL_MASS),
            ],
            promotes_outputs=[("reg_objective", Mission.Objectives.FUEL)],
        )

        self.model.add_subsystem(
            "range_obj",
            om.ExecComp(
                "reg_objective = -actual_range/1000 + ascent_duration/30.",
                reg_objective={"val": 0.0, "units": "unitless"},
                ascent_duration={"units": "s", "shape": 1},
                actual_range={
                    "val": self.target_range, "units": "NM"},
            ),
            promotes_inputs=[
                ("actual_range", Mission.Summary.RANGE),
                ("ascent_duration", Mission.Takeoff.ASCENT_DURATION),
            ],
            promotes_outputs=[("reg_objective", Mission.Objectives.RANGE)],
        )

        self.model.add_subsystem(
            "range_constraint",
            om.ExecComp(
                "range_resid = target_range - actual_range",
                target_range={"val": self.target_range, "units": "NM"},
                actual_range={"val": self.target_range - 25, "units": "NM"},
                range_resid={"val": 30, "units": "NM"},
            ),
            promotes_inputs=[
                ("actual_range", Mission.Summary.RANGE),
                ("target_range", Mission.Design.RANGE),
            ],
            promotes_outputs=[
                ("range_resid", Mission.Constraints.RANGE_RESIDUAL)],
        )

    def _add_fuel_reserve_component(self, post_mission=True,
                                    reserves_name=Mission.Design.RESERVE_FUEL):
        if post_mission:
            reserve_calc_location = self.post_mission
        else:
            reserve_calc_location = self.model

        RESERVE_FUEL_FRACTION = self.aviary_inputs.get_val(
            Aircraft.Design.RESERVE_FUEL_FRACTION, units='unitless')
        if RESERVE_FUEL_FRACTION != 0:
            reserve_fuel_frac = om.ExecComp('reserve_fuel_frac_mass = reserve_fuel_fraction * (takeoff_mass - final_mass)',
                                            reserve_fuel_frac_mass={"units": "lbm"},
                                            reserve_fuel_fraction={
                                                "units": "unitless", "val": RESERVE_FUEL_FRACTION},
                                            final_mass={"units": "lbm"},
                                            takeoff_mass={"units": "lbm"})

            reserve_calc_location.add_subsystem("reserve_fuel_frac", reserve_fuel_frac,
                                                promotes_inputs=[("takeoff_mass", Mission.Summary.GROSS_MASS),
                                                                 ("final_mass",
                                                                  Mission.Landing.TOUCHDOWN_MASS),
                                                                 ("reserve_fuel_fraction", Aircraft.Design.RESERVE_FUEL_FRACTION)],
                                                promotes_outputs=["reserve_fuel_frac_mass"])

        RESERVE_FUEL_ADDITIONAL = self.aviary_inputs.get_val(
            Aircraft.Design.RESERVE_FUEL_ADDITIONAL, units='lbm')
        reserve_fuel = om.ExecComp('reserve_fuel = reserve_fuel_frac_mass + reserve_fuel_additional + reserve_fuel_burned',
                                   reserve_fuel={"units": "lbm", 'shape': 1},
                                   reserve_fuel_frac_mass={"units": "lbm", "val": 0},
                                   reserve_fuel_additional={
                                       "units": "lbm", "val": RESERVE_FUEL_ADDITIONAL},
                                   reserve_fuel_burned={"units": "lbm", "val": 0})

        reserve_calc_location.add_subsystem("reserve_fuel", reserve_fuel,
                                            promotes_inputs=["reserve_fuel_frac_mass",
                                                             ("reserve_fuel_additional",
                                                              Aircraft.Design.RESERVE_FUEL_ADDITIONAL),
                                                             ("reserve_fuel_burned", Mission.Summary.RESERVE_FUEL_BURNED)],
                                            promotes_outputs=[
                                                ("reserve_fuel", reserves_name)]
                                            )<|MERGE_RESOLUTION|>--- conflicted
+++ resolved
@@ -2282,12 +2282,7 @@
             If True (default), Dymos html plots will be generated as part of the output.
         """
 
-<<<<<<< HEAD
-        verbosity = self.aviary_inputs.get_val('verbosity')
-        if verbosity.value >= 2:
-=======
         if self.aviary_inputs.get_val(Settings.VERBOSITY).value >= 2:
->>>>>>> efedd5f0
             self.final_setup()
             with open('input_list.txt', 'w') as outfile:
                 self.model.list_inputs(out_stream=outfile)
@@ -2326,11 +2321,7 @@
             failed = self.run_model()
             warnings.filterwarnings('default', category=UserWarning)
 
-<<<<<<< HEAD
-        if verbosity.value >= 2:
-=======
         if self.aviary_inputs.get_val(Settings.VERBOSITY).value >= 2:
->>>>>>> efedd5f0
             with open('output_list.txt', 'w') as outfile:
                 self.model.list_outputs(out_stream=outfile)
 
