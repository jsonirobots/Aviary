from dymos.transcriptions.transcription_base import TranscriptionBase
import csv
import warnings
import inspect
from pathlib import Path
from datetime import datetime
import importlib.util
import sys

import numpy as np

import dymos as dm
from dymos.utils.misc import _unspecified

import openmdao.api as om
from openmdao.core.component import Component
from openmdao.utils.mpi import MPI
from openmdao.utils.reports_system import _default_reports

from aviary.constants import GRAV_ENGLISH_LBM, RHO_SEA_LEVEL_ENGLISH
from aviary.mission.flops_based.phases.build_landing import Landing
from aviary.mission.flops_based.phases.build_takeoff import Takeoff
from aviary.mission.energy_phase import EnergyPhase
from aviary.mission.twodof_phase import TwoDOFPhase
from aviary.mission.gasp_based.ode.params import ParamPort
from aviary.mission.gasp_based.phases.time_integration_traj import FlexibleTraj
from aviary.mission.gasp_based.phases.time_integration_phases import SGMCruise
from aviary.mission.gasp_based.phases.groundroll_phase import GroundrollPhase
from aviary.mission.flops_based.phases.groundroll_phase import GroundrollPhase as GroundrollPhaseVelocityIntegrated
from aviary.mission.gasp_based.phases.rotation_phase import RotationPhase
from aviary.mission.gasp_based.phases.climb_phase import ClimbPhase
from aviary.mission.gasp_based.phases.cruise_phase import CruisePhase
from aviary.mission.gasp_based.phases.accel_phase import AccelPhase
from aviary.mission.gasp_based.phases.ascent_phase import AscentPhase
from aviary.mission.gasp_based.phases.descent_phase import DescentPhase
from aviary.mission.gasp_based.phases.landing_group import LandingSegment
from aviary.mission.gasp_based.phases.taxi_group import TaxiSegment
from aviary.mission.gasp_based.phases.v_rotate_comp import VRotateComp
from aviary.mission.gasp_based.polynomial_fit import PolynomialFit
from aviary.subsystems.premission import CorePreMission
from aviary.utils.functions import create_opts2vals, add_opts2vals, promote_aircraft_and_mission_vars, wrapped_convert_units
from aviary.utils.process_input_decks import create_vehicle, update_GASP_options, initial_guessing
from aviary.utils.preprocessors import preprocess_crewpayload
from aviary.interface.utils.check_phase_info import check_phase_info
from aviary.utils.aviary_values import AviaryValues

from aviary.variable_info.functions import setup_trajectory_params, override_aviary_vars
from aviary.variable_info.variables import Aircraft, Mission, Dynamic, Settings
from aviary.variable_info.enums import AnalysisScheme, ProblemType, SpeedType, AlphaModes, EquationsOfMotion, LegacyCode, Verbosity
from aviary.variable_info.variable_meta_data import _MetaData as BaseMetaData

from aviary.subsystems.propulsion.utils import build_engine_deck
from aviary.subsystems.propulsion.propulsion_builder import CorePropulsionBuilder
from aviary.subsystems.geometry.geometry_builder import CoreGeometryBuilder
from aviary.subsystems.mass.mass_builder import CoreMassBuilder
from aviary.subsystems.aerodynamics.aerodynamics_builder import CoreAerodynamicsBuilder
from aviary.utils.preprocessors import preprocess_propulsion
from aviary.utils.merge_variable_metadata import merge_meta_data

from aviary.interface.default_phase_info.two_dof_fiti import add_default_sgm_args
from aviary.mission.gasp_based.idle_descent_estimation import add_descent_estimation_as_submodel
from aviary.mission.phase_builder_base import PhaseBuilderBase


FLOPS = LegacyCode.FLOPS
GASP = LegacyCode.GASP

TWO_DEGREES_OF_FREEDOM = EquationsOfMotion.TWO_DEGREES_OF_FREEDOM
HEIGHT_ENERGY = EquationsOfMotion.HEIGHT_ENERGY
SOLVED_2DOF = EquationsOfMotion.SOLVED_2DOF

if hasattr(TranscriptionBase, 'setup_polynomial_controls'):
    use_new_dymos_syntax = False
else:
    use_new_dymos_syntax = True


class PreMissionGroup(om.Group):
    def configure(self):
        external_outputs = promote_aircraft_and_mission_vars(self)

        statics = self.core_subsystems
        override_aviary_vars(statics, statics.options["aviary_options"],
                             external_overrides=external_outputs,
                             manual_overrides=statics.manual_overrides)


class PostMissionGroup(om.Group):
    def configure(self):
        promote_aircraft_and_mission_vars(self)


class AviaryGroup(om.Group):
    """
    A standard OpenMDAO group that handles Aviary's promotions in the configure
    method. This assures that we only call set_input_defaults on variables
    that are present in the model.
    """

    def initialize(self):
        self.options.declare(
            'aviary_options', types=AviaryValues,
            desc='collection of Aircraft/Mission specific options')
        self.options.declare(
            'aviary_metadata', types=dict,
            desc='metadata dictionary of the full aviary problem.')
        self.options.declare(
            'phase_info', types=dict,
            desc='phase-specific settings.')

    def configure(self):
        aviary_options = self.options['aviary_options']
        aviary_metadata = self.options['aviary_metadata']

        # Find promoted name of every input in the model.
        all_prom_inputs = []

        # We can call list_inputs on the groups.
        for system in self.system_iter(recurse=False, typ=om.Group):
            var_abs = system.list_inputs(out_stream=None, val=False)
            var_prom = [v['prom_name'] for k, v in var_abs]
            all_prom_inputs.extend(var_prom)

        # Component promotes aren't handled until this group resolves.
        # Here, we address anything promoted with an alias in AviaryProblem.
        for system in self.system_iter(recurse=False, typ=Component):
            input_meta = system._var_promotes['input']
            var_prom = [v[0][1] for v in input_meta if isinstance(v[0], tuple)]
            all_prom_inputs.extend(var_prom)
            var_prom = [v[0] for v in input_meta if not isinstance(v[0], tuple)]
            all_prom_inputs.extend(var_prom)

        if MPI and self.comm.size > 1:
            # Under MPI, promotion info only lives on rank 0, so broadcast.
            all_prom_inputs = self.comm.bcast(all_prom_inputs, root=0)

        for key in aviary_metadata:

            if ':' not in key or key.startswith('dynamic:'):
                continue

            if aviary_metadata[key]['option']:
                continue

            # Skip anything that is not presently an input.
            if key not in all_prom_inputs:
                continue

            if key in aviary_options:
                val, units = aviary_options.get_item(key)
            else:
                val = aviary_metadata[key]['default_value']
                units = aviary_metadata[key]['units']

                if val is None:
                    # optional, but no default value
                    continue

            self.set_input_defaults(key, val=val, units=units)

        # The section below this contains some manipulations of the dymos solver
        # structure for height energy.
        if aviary_options.get_val(Settings.EQUATIONS_OF_MOTION) is not HEIGHT_ENERGY:
            return

        phase_info = self.options['phase_info']

        # Set a more appropriate solver for dymos when the phases are linked.
        if MPI and isinstance(self.traj.phases.linear_solver, om.PETScKrylov):

            # When any phase is connected with input_initial = True, dymos puts
            # a jacobi solver in the phases group. This is necessary in case
            # the phases are cyclic. However, this causes some problems
            # with the newton solvers in Aviary, exacerbating issues with
            # solver tolerances at multiple levels. Since Aviary's phases
            # are basically in series, the jacobi solver is a much better
            # choice and should be able to handle it in a couple of
            # iterations.
            self.traj.phases.linear_solver = om.LinearBlockJac(maxiter=5)

        # Due to recent changes in dymos, there is now a solver in any phase
        # that has connected initial states. It is not clear that this solver
        # is necessary except in certain corner cases that do not apply to the
        # Aviary trajectory. In our case, this solver merely addresses a lag
        # in the state input component. Since this solver can cause some
        # numerical problems, and can slow things down, we need to move it down
        # into the state interp component.
        # TODO: Future updates to dymos may make this unneccesary.
        for phase in self.traj.phases.system_iter(recurse=False):

            # Don't move the solvers if we are using solve segements.
            if phase_info[phase.name]['user_options'].get('solve_for_distance'):
                continue

            phase.nonlinear_solver = om.NonlinearRunOnce()
            phase.linear_solver = om.LinearRunOnce()
            if isinstance(phase.indep_states, om.ImplicitComponent):
                phase.indep_states.nonlinear_solver = \
                    om.NewtonSolver(solve_subsystems=True)
                phase.indep_states.linear_solver = om.DirectSolver(rhs_checking=True)


class AviaryProblem(om.Problem):
    """
    Main class for instantiating, formulating, and solving Aviary problems.

    On a basic level, this problem object is all the conventional user needs
    to interact with. Looking at the three "levels" of use cases, from simplest
    to most complicated, we have:

    Level 1: users interact with Aviary through input files (.csv or .yaml, TBD)
    Level 2: users interact with Aviary through a Python interface
    Level 3: users can modify Aviary's workings through Python and OpenMDAO

    This Problem object is simply a specialized OpenMDAO Problem that has
    additional methods to help users create and solve Aviary problems.
    """

    def __init__(self, analysis_scheme=AnalysisScheme.COLLOCATION, **kwargs):
        # Modify OpenMDAO's default_reports for this session.
        new_reports = ['subsystems', 'mission', 'timeseries_csv', 'run_status']
        for report in new_reports:
            if report not in _default_reports:
                _default_reports.append(report)

        super().__init__(**kwargs)

        self.timestamp = datetime.now()

        self.model = AviaryGroup()
        self.pre_mission = PreMissionGroup()
        self.post_mission = PostMissionGroup()

        self.aviary_inputs = None

        self.traj = None

        self.analysis_scheme = analysis_scheme

        self.regular_phases = []
        self.reserve_phases = []

    def load_inputs(self, aviary_inputs, phase_info=None, engine_builders=None, meta_data=BaseMetaData, verbosity=None):
        """
        This method loads the aviary_values inputs and options that the
        user specifies. They could specify files to load and values to
        replace here as well.
        Phase info is also loaded if provided by the user. If phase_info is None,
        the appropriate default phase_info based on mission analysis method is used.

        This method is not strictly necessary; a user could also supply
        an AviaryValues object and/or phase_info dict of their own.
        """
        ## LOAD INPUT FILE ###
        # Create AviaryValues object from file (or process existing AviaryValues object
        # with default values from metadata) and generate initial guesses
        aviary_inputs, initial_guesses = create_vehicle(
            aviary_inputs, meta_data=meta_data, verbosity=verbosity)

        # pull which methods will be used for subsystems and mission
        self.mission_method = mission_method = aviary_inputs.get_val(
            Settings.EQUATIONS_OF_MOTION)
        self.mass_method = mass_method = aviary_inputs.get_val(Settings.MASS_METHOD)

        if mission_method is TWO_DEGREES_OF_FREEDOM or mass_method is GASP:
            aviary_inputs = update_GASP_options(aviary_inputs)
        initial_guesses = initial_guessing(aviary_inputs, initial_guesses)
        self.aviary_inputs = aviary_inputs
        self.initial_guesses = initial_guesses

        ## LOAD PHASE_INFO ###
        if phase_info is None:
            # check if the user generated a phase_info from gui
            # Load the phase info dynamically from the current working directory
            phase_info_module_path = Path.cwd() / 'outputted_phase_info.py'

            if phase_info_module_path.exists():
                spec = importlib.util.spec_from_file_location(
                    'outputted_phase_info', phase_info_module_path)
                outputted_phase_info = importlib.util.module_from_spec(spec)
                sys.modules['outputted_phase_info'] = outputted_phase_info
                spec.loader.exec_module(outputted_phase_info)

                # Access the phase_info variable from the loaded module
                phase_info = outputted_phase_info.phase_info

            else:
                if self.mission_method is TWO_DEGREES_OF_FREEDOM:
                    if self.analysis_scheme is AnalysisScheme.COLLOCATION:
                        from aviary.interface.default_phase_info.two_dof import phase_info
                    elif self.analysis_scheme is AnalysisScheme.SHOOTING:
                        from aviary.interface.default_phase_info.two_dof_fiti import phase_info, \
                            phase_info_parameterization
                        phase_info, _ = phase_info_parameterization(
                            phase_info, None, self.aviary_inputs)

                elif self.mission_method is HEIGHT_ENERGY:
                    from aviary.interface.default_phase_info.height_energy import phase_info

                print('Loaded default phase_info for '
                      f'{self.mission_method.value.lower()} equations of motion')

        # create a new dictionary that only contains the phases from phase_info
        self.phase_info = {}

        for phase_name in phase_info:
            if 'external_subsystems' not in phase_info[phase_name]:
                phase_info[phase_name]['external_subsystems'] = []

            if phase_name not in ['pre_mission', 'post_mission']:
                self.phase_info[phase_name] = phase_info[phase_name]

        # pre_mission and post_mission are stored in their own dictionaries.
        if 'pre_mission' in phase_info:
            self.pre_mission_info = phase_info['pre_mission']
        else:
            self.pre_mission_info = {'include_takeoff': True,
                                     'external_subsystems': []}

        if 'post_mission' in phase_info:
            self.post_mission_info = phase_info['post_mission']
        else:
            self.post_mission_info = {'include_landing': True,
                                      'external_subsystems': []}

        if engine_builders is None:
            engine_builders = build_engine_deck(aviary_inputs)
        self.engine_builders = engine_builders

        self.aviary_inputs = aviary_inputs

        if mission_method is TWO_DEGREES_OF_FREEDOM:
            aviary_inputs.set_val(Mission.Summary.CRUISE_MASS_FINAL,
                                  val=self.initial_guesses['cruise_mass_final'], units='lbm')
            aviary_inputs.set_val(Mission.Summary.GROSS_MASS,
                                  val=self.initial_guesses['actual_takeoff_mass'], units='lbm')

            # Commonly referenced values
            self.cruise_alt = aviary_inputs.get_val(
                Mission.Design.CRUISE_ALTITUDE, units='ft')
            self.problem_type = aviary_inputs.get_val(Settings.PROBLEM_TYPE)
            self.mass_defect = aviary_inputs.get_val('mass_defect', units='lbm')

            self.cruise_mass_final = aviary_inputs.get_val(
                Mission.Summary.CRUISE_MASS_FINAL, units='lbm')
            self.target_range = aviary_inputs.get_val(
                Mission.Design.RANGE, units='NM')
            self.cruise_mach = aviary_inputs.get_val(Mission.Design.MACH)
            self.require_range_residual = True

        elif mission_method is HEIGHT_ENERGY:
            self.problem_type = aviary_inputs.get_val(Settings.PROBLEM_TYPE)
            aviary_inputs.set_val(Mission.Summary.GROSS_MASS,
                                  val=self.initial_guesses['actual_takeoff_mass'], units='lbm')
            if 'target_range' in self.post_mission_info:
                aviary_inputs.set_val(Mission.Design.RANGE, wrapped_convert_units(
                    phase_info['post_mission']['target_range'], 'NM'), units='NM')
                self.require_range_residual = True
            else:
                self.require_range_residual = False

            self.target_range = aviary_inputs.get_val(
                Mission.Design.RANGE, units='NM')

        return aviary_inputs

    def _update_metadata_from_subsystems(self):
        self.meta_data = BaseMetaData.copy()

        # loop through phase_info and external subsystems
        for phase_name in self.phase_info:
            external_subsystems = self._get_all_subsystems(
                self.phase_info[phase_name]['external_subsystems'])
            for subsystem in external_subsystems:
                meta_data = subsystem.meta_data.copy()
                self.meta_data = merge_meta_data([self.meta_data, meta_data])

    def phase_separator(self):
        """
        This method checks for reserve=True & False
        Returns an error if a non-reserve phase is specified after a reserve phase.
        return two dictionaries of phases: regular_phases and reserve_phases
        For shooting trajectories, this will also check if a phase is part of the descent
        """

        # Check to ensure no non-reserve phases are specified after reserve phases
        start_reserve = False
        raise_error = False
        for idx, phase_name in enumerate(self.phase_info):
            if 'user_options' in self.phase_info[phase_name]:
                if 'reserve' in self.phase_info[phase_name]["user_options"]:
                    if self.phase_info[phase_name]["user_options"]["reserve"] is False:
                        # This is a regular phase
                        self.regular_phases.append(phase_name)
                        if start_reserve is True:
                            raise_error = True
                    else:
                        # This is a reserve phase
                        self.reserve_phases.append(phase_name)
                        start_reserve = True
                else:
                    # This is a regular phase by default
                    self.regular_phases.append(phase_name)
                    if start_reserve is True:
                        raise_error = True

        if raise_error is True:
            raise ValueError(
                f'In phase_info, reserve=False cannot be specified after a phase where reserve=True. '
                f'All reserve phases must happen after non-reserve phases. '
                f'Regular Phases : {self.regular_phases} | '
                f'Reserve Phases : {self.reserve_phases} ')

        if self.analysis_scheme is AnalysisScheme.SHOOTING:
            self.descent_phases = {}
            for name, info in self.phase_info.items():
                descent = info.get('descent_phase', False)
                if descent:
                    self.descent_phases[name] = info

    def check_and_preprocess_inputs(self):
        """
        This method checks the user-supplied input values for any potential problems
        and preprocesses the inputs to prepare them for use in the Aviary problem.
        """
        aviary_inputs = self.aviary_inputs
        # Target_distance verification for all phases
        # Checks to make sure target_distance is positive,
        for idx, phase_name in enumerate(self.phase_info):
            if 'user_options' in self.phase_info[phase_name]:
                if 'target_distance' in self.phase_info[phase_name]["user_options"]:
                    target_distance = self.phase_info[phase_name]["user_options"]["target_distance"]
                    if target_distance[0] <= 0:
                        raise ValueError(
                            f"Invalid target_distance in [{phase_name}].[user_options]. "
                            f"Current (value: {target_distance[0]}), (units: {target_distance[1]}) <= 0")

        # Checks to make sure target_duration is positive,
        # Sets duration_bounds, initial_guesses, and fixed_duration
        for idx, phase_name in enumerate(self.phase_info):
            if 'user_options' in self.phase_info[phase_name]:
                analytic = False
                if (self.analysis_scheme is AnalysisScheme.COLLOCATION) and (self.mission_method is EquationsOfMotion.TWO_DEGREES_OF_FREEDOM):
                    try:
                        # if the user provided an option, use it
                        analytic = self.phase_info[phase_name]["user_options"]['analytic']
                    except KeyError:
                        # if it isn't specified, only the default 2DOF cruise for collocation is analytic
                        if 'cruise' in phase_name:
                            analytic = self.phase_info[phase_name]["user_options"]['analytic'] = True
                        else:
                            analytic = self.phase_info[phase_name]["user_options"]['analytic'] = False

                if 'target_duration' in self.phase_info[phase_name]["user_options"]:
                    target_duration = self.phase_info[phase_name]["user_options"]["target_duration"]
                    if target_duration[0] <= 0:
                        raise ValueError(
                            f"Invalid target_duration in phase_info[{phase_name}][user_options]. "
                            f"Current (value: {target_duration[0]}), (units: {target_duration[1]}) <= 0")

                    # Only applies to non-analytic phases (all HE and most 2DOF)
                    if not analytic:
                        # Set duration_bounds and initial_guesses for time:
                        self.phase_info[phase_name]["user_options"].update({
                            "duration_bounds": ((target_duration[0], target_duration[0]), target_duration[1])})
                        self.phase_info[phase_name].update({
                            "initial_guesses": {"time": ((target_duration[0], target_duration[0]), target_duration[1])}})
                        # Set Fixed_duration to true:
                        self.phase_info[phase_name]["user_options"].update({
                            "fix_duration": True})

        if self.analysis_scheme is AnalysisScheme.COLLOCATION:
            check_phase_info(self.phase_info, self.mission_method)

        for phase_name in self.phase_info:
            for external_subsystem in self.phase_info[phase_name]['external_subsystems']:
                aviary_inputs = external_subsystem.preprocess_inputs(
                    aviary_inputs)

        # PREPROCESSORS #
        # Fill in anything missing in the options with computed defaults.
        preprocess_propulsion(aviary_inputs, self.engine_builders)
        preprocess_crewpayload(aviary_inputs)

        mission_method = aviary_inputs.get_val(Settings.EQUATIONS_OF_MOTION)
        mass_method = aviary_inputs.get_val(Settings.MASS_METHOD)

        ## Set Up Core Subsystems ##
        if mission_method in (HEIGHT_ENERGY, SOLVED_2DOF):
            everything_else_origin = FLOPS
        elif mission_method is TWO_DEGREES_OF_FREEDOM:
            everything_else_origin = GASP
        else:
            raise ValueError(f'Unknown mission method {self.mission_method}')

        prop = CorePropulsionBuilder(
            'core_propulsion', engine_models=self.engine_builders)
        mass = CoreMassBuilder('core_mass', code_origin=self.mass_method)
        aero = CoreAerodynamicsBuilder(
            'core_aerodynamics', code_origin=everything_else_origin)

        # TODO These values are currently hardcoded, in future should come from user
        both_geom = False
        code_origin_to_prioritize = None

        # which geometry methods should be used, or both?
        geom_code_origin = None
        if (everything_else_origin is FLOPS) and (mass_method is FLOPS):
            geom_code_origin = FLOPS
        elif (everything_else_origin is GASP) and (mass_method is GASP):
            geom_code_origin = GASP
        else:
            both_geom = True

        # which geometry method gets prioritized in case of conflicting outputs
        if not code_origin_to_prioritize:
            if everything_else_origin is GASP:
                code_origin_to_prioritize = GASP
            elif everything_else_origin is FLOPS:
                code_origin_to_prioritize = FLOPS

        geom = CoreGeometryBuilder('core_geometry',
                                   code_origin=geom_code_origin,
                                   use_both_geometries=both_geom,
                                   code_origin_to_prioritize=code_origin_to_prioritize)

        subsystems = self.core_subsystems = {'propulsion': prop,
                                             'geometry': geom,
                                             'mass': mass,
                                             'aerodynamics': aero}

        # TODO optionally accept which subsystems to load from phase_info
        default_mission_subsystems = [
            subsystems['aerodynamics'], subsystems['propulsion']]
        self.ode_args = {'aviary_options': aviary_inputs,
                         'core_subsystems': default_mission_subsystems}

        self._update_metadata_from_subsystems()

        if self.mission_method in (HEIGHT_ENERGY, SOLVED_2DOF, TWO_DEGREES_OF_FREEDOM):
            self.phase_separator()

    def add_pre_mission_systems(self):
        """
        Add pre-mission systems to the Aviary problem. These systems are executed before the mission
        and are also known as the "pre_mission" group.

        Depending on the mission model specified (`FLOPS` or `GASP`), this method adds various subsystems
        to the aircraft model. For the `FLOPS` mission model, a takeoff phase is added using the Takeoff class
        with the number of engines and airport altitude specified. For the `GASP` mission model, three subsystems
        are added: a TaxiSegment subsystem, an ExecComp to calculate the time to initiate gear and flaps,
        and an ExecComp to calculate the speed at which to initiate rotation. All subsystems are promoted with
        aircraft and mission inputs and outputs as appropriate.

        A user can override this method with their own pre-mission systems as desired.
        """
        pre_mission = self.pre_mission
        self.model.add_subsystem('pre_mission', pre_mission,
                                 promotes_inputs=['aircraft:*', 'mission:*'],
                                 promotes_outputs=['aircraft:*', 'mission:*'],)

        if 'linear_solver' in self.pre_mission_info:
            pre_mission.linear_solver = self.pre_mission_info['linear_solver']

        if 'nonlinear_solver' in self.pre_mission_info:
            pre_mission.nonlinear_solver = self.pre_mission_info['nonlinear_solver']

        self._add_premission_external_subsystems()

        subsystems = self.core_subsystems

        # Propulsion isn't included in core pre-mission group to avoid override step in
        # configure() - instead add it now
        pre_mission.add_subsystem('core_propulsion',
                                  subsystems['propulsion'].build_pre_mission(self.aviary_inputs),)

        default_subsystems = [subsystems['geometry'],
                              subsystems['aerodynamics'],
                              subsystems['mass'],]

        pre_mission.add_subsystem(
            'core_subsystems',
            CorePreMission(
                aviary_options=self.aviary_inputs,
                subsystems=default_subsystems,
                process_overrides=False,
            ),
            promotes_inputs=['*'],
            promotes_outputs=['*'])

        if not self.pre_mission_info['include_takeoff']:
            return

        # Check for 2DOF mission method
        # NOTE should solved trigger this as well?
        if self.mission_method is TWO_DEGREES_OF_FREEDOM:
            self._add_two_dof_takeoff_systems()

        # Check for HE mission method
        elif self.mission_method is HEIGHT_ENERGY:
            self._add_height_energy_takeoff_systems()

    def _add_height_energy_takeoff_systems(self):
        # Initialize takeoff options
        takeoff_options = Takeoff(
            airport_altitude=0.,  # ft
            num_engines=self.aviary_inputs.get_val(Aircraft.Engine.NUM_ENGINES)
        )

        # Build and add takeoff subsystem
        takeoff = takeoff_options.build_phase(False)
        self.model.add_subsystem(
            'takeoff', takeoff, promotes_inputs=['aircraft:*', 'mission:*'],
            promotes_outputs=['mission:*'])

    def _add_two_dof_takeoff_systems(self):
        # Create options to values
        OptionsToValues = create_opts2vals(
            [Aircraft.CrewPayload.NUM_PASSENGERS,
                Mission.Design.CRUISE_ALTITUDE, ])
        add_opts2vals(self.model, OptionsToValues, self.aviary_inputs)

        if self.analysis_scheme is AnalysisScheme.SHOOTING:
            self._add_fuel_reserve_component(
                post_mission=False, reserves_name='reserve_fuel_estimate')
            add_default_sgm_args(self.descent_phases, self.ode_args)
            add_descent_estimation_as_submodel(
                self,
                phases=self.descent_phases,
                cruise_mach=self.cruise_mach,
                cruise_alt=self.cruise_alt,
                reserve_fuel='reserve_fuel_estimate',
            )

        # Add thrust-to-weight ratio subsystem
        self.model.add_subsystem(
            'tw_ratio',
            om.ExecComp(
                f'TW_ratio = Fn_SLS / (takeoff_mass * {GRAV_ENGLISH_LBM})',
                TW_ratio={'units': "unitless"},
                Fn_SLS={'units': 'lbf'},
                takeoff_mass={'units': 'lbm'},
            ),
            promotes_inputs=[('Fn_SLS', Aircraft.Propulsion.TOTAL_SCALED_SLS_THRUST),
                             ('takeoff_mass', Mission.Summary.GROSS_MASS)],
            promotes_outputs=[('TW_ratio', Aircraft.Design.THRUST_TO_WEIGHT_RATIO)],
        )

        self.cruise_alt = self.aviary_inputs.get_val(
            Mission.Design.CRUISE_ALTITUDE, units='ft')

        # Add taxi subsystem
        self.model.add_subsystem(
            "taxi", TaxiSegment(**(self.ode_args)),
            promotes_inputs=['aircraft:*', 'mission:*'],
        )

        if self.analysis_scheme is AnalysisScheme.COLLOCATION:
            # Add event transformation subsystem
            self.model.add_subsystem(
                "event_xform",
                om.ExecComp(
                    ["t_init_gear=m*tau_gear+b", "t_init_flaps=m*tau_flaps+b"],
                    t_init_gear={"units": "s"},
                    t_init_flaps={"units": "s"},
                    tau_gear={"units": "unitless"},
                    tau_flaps={"units": "unitless"},
                    m={"units": "s"},
                    b={"units": "s"},
                ),
                promotes_inputs=[
                    "tau_gear",
                    "tau_flaps",
                    ("m", Mission.Takeoff.ASCENT_DURATION),
                    ("b", Mission.Takeoff.ASCENT_T_INTIIAL),
                ],
                promotes_outputs=["t_init_gear", "t_init_flaps"],
            )

        # Calculate speed at which to initiate rotation
        self.model.add_subsystem(
            "vrot",
            om.ExecComp(
                "Vrot = ((2 * mass * g) / (rho * wing_area * CLmax))**0.5 + dV1 + dVR",
                Vrot={"units": "ft/s"},
                mass={"units": "lbm"},
                CLmax={"units": "unitless"},
                g={"units": "lbf/lbm", "val": GRAV_ENGLISH_LBM},
                rho={"units": "slug/ft**3", "val": RHO_SEA_LEVEL_ENGLISH},
                wing_area={"units": "ft**2"},
                dV1={
                    "units": "ft/s",
                    "desc": "Increment of engine failure decision speed above stall",
                },
                dVR={
                    "units": "ft/s",
                    "desc": "Increment of takeoff rotation speed above engine failure "
                    "decision speed",
                },
            ),
            promotes_inputs=[
                ("wing_area", Aircraft.Wing.AREA),
                ("dV1", Mission.Takeoff.DECISION_SPEED_INCREMENT),
                ("dVR", Mission.Takeoff.ROTATION_SPEED_INCREMENT),
                ("CLmax", Mission.Takeoff.LIFT_COEFFICIENT_MAX),
            ],
            promotes_outputs=[('Vrot', Mission.Takeoff.ROTATION_VELOCITY)]
        )

    def _add_premission_external_subsystems(self):
        """
        This private method adds each external subsystem to the pre-mission subsystem and
        a mass component that captures external subsystem masses for use in mass buildups.

        Firstly, the method iterates through all external subsystems in the pre-mission
        information. For each subsystem, it builds the pre-mission instance of the
        subsystem.

        Secondly, the method collects the mass names of the added subsystems. This
        expression is then used to define an ExecComp (a component that evaluates a
        simple equation given input values).

        The method promotes the input and output of this ExecComp to the top level of the
        pre-mission object, allowing this calculated subsystem mass to be accessed
        directly from the pre-mission object.
        """

        mass_names = []
        # Loop through all the phases in this subsystem.
        for external_subsystem in self.pre_mission_info['external_subsystems']:
            # Get all the subsystem builders for this phase.
            subsystem_premission = external_subsystem.build_pre_mission(
                self.aviary_inputs)

            if subsystem_premission is not None:
                self.pre_mission.add_subsystem(external_subsystem.name,
                                               subsystem_premission)

                mass_names.extend(external_subsystem.get_mass_names())

        if mass_names:
            formatted_names = []
            for name in mass_names:
                formatted_name = name.replace(':', '_')
                formatted_names.append(formatted_name)

            # Define the expression for computing the sum of masses
            expr = 'subsystem_mass = ' + ' + '.join(formatted_names)

            promotes_inputs_list = [(formatted_name, original_name)
                                    for formatted_name, original_name in zip(formatted_names, mass_names)]

            # Create the ExecComp
            self.pre_mission.add_subsystem('external_comp_sum', om.ExecComp(expr, units='kg'),
                                           promotes_inputs=promotes_inputs_list,
                                           promotes_outputs=[
                ('subsystem_mass', Aircraft.Design.EXTERNAL_SUBSYSTEMS_MASS)])

    def _add_groundroll_eq_constraint(self, phase):
        """
        Add an equality constraint to the problem to ensure that the TAS at the end of the
        groundroll phase is equal to the rotation velocity at the start of the rotation phase.
        """
        self.model.add_subsystem(
            "groundroll_boundary",
            om.EQConstraintComp(
                "velocity",
                eq_units="ft/s",
                normalize=True,
                add_constraint=True,
            ),
        )
        self.model.connect(Mission.Takeoff.ROTATION_VELOCITY,
                           "groundroll_boundary.rhs:velocity")
        self.model.connect(
            "traj.groundroll.states:velocity",
            "groundroll_boundary.lhs:velocity",
            src_indices=[-1],
            flat_src_indices=True,
        )

        ascent_tx = phase.options["transcription"]
        ascent_num_nodes = ascent_tx.grid_data.num_nodes
        self.model.add_subsystem(
            "h_fit",
            PolynomialFit(N_cp=ascent_num_nodes),
            promotes_inputs=["t_init_gear", "t_init_flaps"],
        )

    def _get_phase(self, phase_name, phase_idx):
        base_phase_options = self.phase_info[phase_name]

        # We need to exclude some things from the phase_options that we pass down
        # to the phases. Intead of "popping" keys, we just create new outer dictionaries.

        phase_options = {}
        for key, val in base_phase_options.items():
            phase_options[key] = val

        phase_options['user_options'] = {}
        for key, val in base_phase_options['user_options'].items():
            phase_options['user_options'][key] = val

        # TODO optionally accept which subsystems to load from phase_info
        subsystems = self.core_subsystems
        default_mission_subsystems = [
            subsystems['aerodynamics'], subsystems['propulsion']]

        if self.mission_method is TWO_DEGREES_OF_FREEDOM:
            if 'groundroll' in phase_name:
                phase_builder = GroundrollPhase
            elif 'rotation' in phase_name:
                phase_builder = RotationPhase
            elif 'accel' in phase_name:
                phase_builder = AccelPhase
            elif 'ascent' in phase_name:
                phase_builder = AscentPhase
            elif 'climb' in phase_name:
                phase_builder = ClimbPhase
            elif 'cruise' in phase_name:
                phase_builder = CruisePhase
            elif 'desc' in phase_name:
                phase_builder = DescentPhase
            else:
                raise ValueError(
                    f'{phase_name} does not have an associated phase_builder \n phase_name must '
                    'include one of: groundroll, rotation, accel, ascent, climb, cruise, or desc')

        if self.mission_method is HEIGHT_ENERGY:
            if 'phase_builder' in phase_options:
                phase_builder = phase_options['phase_builder']
                if not issubclass(phase_builder, PhaseBuilderBase):
                    raise TypeError(
                        f"phase_builder for the phase called {phase_name} must be a PhaseBuilderBase object.")
            else:
                phase_builder = EnergyPhase

        if self.mission_method is SOLVED_2DOF:
            if phase_options['user_options']['ground_roll'] and phase_options['user_options']['fix_initial']:
                phase_builder = GroundrollPhaseVelocityIntegrated
            else:
                phase_builder = TwoDOFPhase

        phase_object = phase_builder.from_phase_info(
            phase_name, phase_options, default_mission_subsystems, meta_data=self.meta_data)

        phase = phase_object.build_phase(aviary_options=self.aviary_inputs)

        self.phase_objects.append(phase_object)

        # TODO: add logic to filter which phases get which controls.
        # right now all phases get all controls added from every subsystem.
        # for example, we might only want ELECTRIC_SHAFT_POWER applied during the climb phase.
        all_subsystems = self._get_all_subsystems(
            phase_options['external_subsystems'])

        # loop through all_subsystems and call `get_controls` on each subsystem
        for subsystem in all_subsystems:
            # add the controls from the subsystems to each phase
            arg_spec = inspect.getfullargspec(subsystem.get_controls)
            if 'phase_name' in arg_spec.args:
                control_dicts = subsystem.get_controls(
                    phase_name=phase_name)
            else:
                control_dicts = subsystem.get_controls(
                    phase_name=phase_name)
            for control_name, control_dict in control_dicts.items():
                phase.add_control(control_name, **control_dict)

        user_options = AviaryValues(phase_options.get('user_options', ()))

        try:
            fix_initial = user_options.get_val('fix_initial')
        except KeyError:
            fix_initial = False

        try:
            fix_duration = user_options.get_val('fix_duration')
        except KeyError:
            fix_duration = False

        if 'ascent' in phase_name and self.mission_method is TWO_DEGREES_OF_FREEDOM:
            phase.set_time_options(
                units="s",
                targets="t_curr",
                input_initial=True,
                input_duration=True,
            )
        elif 'cruise' in phase_name and self.mission_method is TWO_DEGREES_OF_FREEDOM:
            # Time here is really the independent variable through which we are integrating.
            # In the case of the Breguet Range ODE, it's mass.
            # We rely on mass being monotonically non-increasing across the phase.
            phase.set_time_options(
                name='mass',
                fix_initial=False,
                fix_duration=False,
                units="lbm",
                targets="mass",
                initial_bounds=(0., 1.e7),
                initial_ref=100.e3,
                duration_bounds=(-1.e7, -1),
                duration_ref=50000,
            )
        elif 'descent' in phase_name and self.mission_method is TWO_DEGREES_OF_FREEDOM:
            duration_ref = user_options.get_val("duration_ref", 's')
            phase.set_time_options(
                duration_bounds=duration_bounds,
                fix_initial=fix_initial,
                input_initial=input_initial,
                units="s",
                duration_ref=duration_ref,
            )
        else:
            # The rest of the phases includes all Height Energy method phases
            # and any 2DOF phases that don't fall into the naming patterns
            # above.
            input_initial = False
            time_units = phase.time_options['units']

            # Make a good guess for a reasonable intitial time scaler.
            try:
                initial_bounds = user_options.get_val('initial_bounds', units=time_units)
            except KeyError:
                initial_bounds = (None, None)

            if initial_bounds[0] is not None and initial_bounds[1] != 0.0:
                # Upper bound is good for a ref.
                user_options.set_val('initial_ref', initial_bounds[1],
                                     units=time_units)
            else:
                user_options.set_val('initial_ref', 600., time_units)

            duration_bounds = user_options.get_val("duration_bounds", time_units)
            user_options.set_val(
                'duration_ref', (duration_bounds[0] + duration_bounds[1]) / 2.,
                time_units
            )
            if phase_idx > 0:
                input_initial = True

            if fix_initial or input_initial:

                if self.comm.size > 1:
                    # Phases are disconnected to run in parallel, so initial ref is valid.
                    initial_ref = user_options.get_val("initial_ref", time_units)
                else:
                    # Redundant on a fixed input; raises a warning if specified.
                    initial_ref = None

                phase.set_time_options(
                    fix_initial=fix_initial, fix_duration=fix_duration, units=time_units,
                    duration_bounds=user_options.get_val("duration_bounds", time_units),
                    duration_ref=user_options.get_val("duration_ref", time_units),
                    initial_ref=initial_ref,
                )
            elif phase_name == 'descent' and self.mission_method is HEIGHT_ENERGY:  # TODO: generalize this logic for all phases
                phase.set_time_options(
                    fix_initial=False, fix_duration=False, units=time_units,
                    duration_bounds=user_options.get_val("duration_bounds", time_units),
                    duration_ref=user_options.get_val("duration_ref", time_units),
                    initial_bounds=initial_bounds,
                    initial_ref=user_options.get_val("initial_ref", time_units),
                )
            else:  # TODO: figure out how to handle this now that fix_initial is dict
                phase.set_time_options(
                    fix_initial=fix_initial, fix_duration=fix_duration, units=time_units,
                    duration_bounds=user_options.get_val("duration_bounds", time_units),
                    duration_ref=user_options.get_val("duration_ref", time_units),
                    initial_bounds=initial_bounds,
                    initial_ref=user_options.get_val("initial_ref", time_units),
                )

        if 'cruise' not in phase_name and self.mission_method is TWO_DEGREES_OF_FREEDOM:
            phase.add_control(
                Dynamic.Mission.THROTTLE, targets=Dynamic.Mission.THROTTLE, units='unitless',
                opt=False,
            )

        return phase

    def add_phases(self, phase_info_parameterization=None):
        """
        Add the mission phases to the problem trajectory based on the user-specified
        phase_info dictionary.

        Parameters
        ----------
        phase_info_parameterization (function, optional): A function that takes in the phase_info dictionary
            and aviary_inputs and returns modified phase_info. Defaults to None.

        Returns
        -------
        traj: The Dymos Trajectory object containing the added mission phases.
        """
        if phase_info_parameterization is not None:
            self.phase_info, self.post_mission_info = phase_info_parameterization(self.phase_info,
                                                                                  self.post_mission_info,
                                                                                  self.aviary_inputs)

        phase_info = self.phase_info

        if self.analysis_scheme is AnalysisScheme.COLLOCATION:
            phases = list(phase_info.keys())
            traj = self.model.add_subsystem('traj', dm.Trajectory())

        elif self.analysis_scheme is AnalysisScheme.SHOOTING:
            vb = self.aviary_inputs.get_val(Settings.VERBOSITY)
            add_default_sgm_args(self.phase_info, self.ode_args, vb)

            full_traj = FlexibleTraj(
                Phases=self.phase_info,
                traj_final_state_output=[
                    Dynamic.Mission.MASS,
                    Dynamic.Mission.DISTANCE,
                ],
                traj_initial_state_input=[
                    Dynamic.Mission.MASS,
                    Dynamic.Mission.DISTANCE,
                    Dynamic.Mission.ALTITUDE,
                ],
                traj_event_trigger_input=[
                    # specify ODE, output_name, with units that SimuPyProblem expects
                    # assume event function is of form ODE.output_name - value
                    # third key is event_idx associated with input
                    ('groundroll', Dynamic.Mission.VELOCITY, 0,),
                    ('climb3', Dynamic.Mission.ALTITUDE, 0,),
                    ('cruise', Dynamic.Mission.MASS, 0,),
                ],
                traj_intermediate_state_output=[
                    ('cruise', Dynamic.Mission.DISTANCE),
                    ('cruise', Dynamic.Mission.MASS),
                ]
            )
            traj = self.model.add_subsystem('traj', full_traj, promotes_inputs=[
                                            ('altitude_initial', Mission.Design.CRUISE_ALTITUDE)])

            self.model.add_subsystem(
                'actual_descent_fuel',
                om.ExecComp('actual_descent_fuel = traj_cruise_mass_final - traj_mass_final',
                            actual_descent_fuel={'units': 'lbm'},
                            traj_cruise_mass_final={'units': 'lbm'},
                            traj_mass_final={'units': 'lbm'},
                            ))

            self.model.connect('start_of_descent_mass', 'traj.SGMCruise_mass_trigger')
            self.model.connect(
                'traj.mass_final',
                'actual_descent_fuel.traj_mass_final',
                src_indices=[-1],
                flat_src_indices=True,
            )
            self.model.connect(
                'traj.cruise_mass_final',
                'actual_descent_fuel.traj_cruise_mass_final',
                src_indices=[-1],
                flat_src_indices=True,
            )
            return traj

        def add_subsystem_timeseries_outputs(phase, phase_name):
            phase_options = self.phase_info[phase_name]
            all_subsystems = self._get_all_subsystems(
                phase_options['external_subsystems'])
            for subsystem in all_subsystems:
                timeseries_to_add = subsystem.get_outputs()
                for timeseries in timeseries_to_add:
                    phase.add_timeseries_output(timeseries)

        if self.mission_method in (TWO_DEGREES_OF_FREEDOM, HEIGHT_ENERGY, SOLVED_2DOF):
            if self.analysis_scheme is AnalysisScheme.COLLOCATION:
                self.phase_objects = []
                for phase_idx, phase_name in enumerate(phases):
                    phase = traj.add_phase(
                        phase_name, self._get_phase(phase_name, phase_idx))
                    add_subsystem_timeseries_outputs(phase, phase_name)

                    if phase_name == 'ascent' and self.mission_method is TWO_DEGREES_OF_FREEDOM:
                        self._add_groundroll_eq_constraint(phase)

            # loop through phase_info and external subsystems
            external_parameters = {}
            for phase_name in self.phase_info:
                external_parameters[phase_name] = {}
                all_subsystems = self._get_all_subsystems(
                    self.phase_info[phase_name]['external_subsystems'])
                for subsystem in all_subsystems:
                    parameter_dict = subsystem.get_parameters(
                        phase_info=self.phase_info[phase_name],
                        aviary_inputs=self.aviary_inputs
                    )
                    for parameter in parameter_dict:
                        external_parameters[phase_name][parameter] = parameter_dict[parameter]

            if self.mission_method in (HEIGHT_ENERGY, SOLVED_2DOF):
                traj = setup_trajectory_params(
                    self.model, traj, self.aviary_inputs, phases, meta_data=self.meta_data, external_parameters=external_parameters)

        self.traj = traj

        return traj

    def add_post_mission_systems(self, include_landing=True):
        """
        Add post-mission systems to the aircraft model. This is akin to the statics group
        or the "premission_systems", but occurs after the mission in the execution order.

        Depending on the mission model specified (`FLOPS` or `GASP`), this method adds various subsystems
        to the aircraft model. For the `FLOPS` mission model, a landing phase is added using the Landing class
        with the wing area and lift coefficient specified, and a takeoff constraints ExecComp is added to enforce
        mass, range, velocity, and altitude continuity between the takeoff and climb phases. The landing subsystem
        is promoted with aircraft and mission inputs and outputs as appropriate, while the takeoff constraints ExecComp
        is only promoted with mission inputs and outputs.

        For the `GASP` mission model, four subsystems are added: a LandingSegment subsystem, an ExecComp to calculate
        the reserve fuel required, an ExecComp to calculate the overall fuel burn, and three ExecComps to calculate
        various mission objectives and constraints. All subsystems are promoted with aircraft and mission inputs and
        outputs as appropriate.

        A user can override this with their own postmission systems.
        """

        if self.pre_mission_info['include_takeoff'] and self.mission_method is HEIGHT_ENERGY:
            self._add_post_mission_takeoff_systems()

        if include_landing and self.post_mission_info['include_landing']:
            if self.mission_method is HEIGHT_ENERGY:
                self._add_height_energy_landing_systems()
            elif self.mission_method is TWO_DEGREES_OF_FREEDOM:
                self._add_two_dof_landing_systems()

        self.model.add_subsystem('post_mission', self.post_mission,
                                 promotes_inputs=['*'],
                                 promotes_outputs=['*'])

        # Loop through all the phases in this subsystem.
        for external_subsystem in self.post_mission_info['external_subsystems']:
            # Get all the subsystem builders for this phase.
            subsystem_postmission = external_subsystem.build_post_mission(
                self.aviary_inputs)

            if subsystem_postmission is not None:
                self.post_mission.add_subsystem(external_subsystem.name,
                                                subsystem_postmission)

        if self.mission_method in (HEIGHT_ENERGY, SOLVED_2DOF, TWO_DEGREES_OF_FREEDOM):
            # Check if regular_phases[] is accessible
            try:
                self.regular_phases[0]
            except:
                raise ValueError(
                    f"regular_phases[] dictionary is not accessible."
                    f" For HEIGHT_ENERGY and SOLVED_2DOF missions, check_and_preprocess_inputs()"
                    f" must be called before add_post_mission_systems().")

            # Fuel burn in regular phases
            ecomp = om.ExecComp('fuel_burned = initial_mass - mass_final',
                                initial_mass={'units': 'lbm'},
                                mass_final={'units': 'lbm'},
                                fuel_burned={'units': 'lbm'})

            self.post_mission.add_subsystem('fuel_burned', ecomp,
                                            promotes=[('fuel_burned', Mission.Summary.FUEL_BURNED)])

            if self.analysis_scheme is AnalysisScheme.SHOOTING:
                # shooting method currently doesn't have timeseries
                self.post_mission.promotes('fuel_burned', [
                    ('initial_mass', Mission.Summary.GROSS_MASS),
                    ('mass_final', Mission.Landing.TOUCHDOWN_MASS),
                ])
            else:
                if self.pre_mission_info['include_takeoff']:
                    self.post_mission.promotes('fuel_burned', [
                        ('initial_mass', Mission.Summary.GROSS_MASS),
                    ])
                else:
                    # timeseries has to be used because Breguet cruise phases don't have states
                    self.model.connect(f"traj.{self.regular_phases[0]}.timeseries.mass",
                                       "fuel_burned.initial_mass", src_indices=[0])

                self.model.connect(f"traj.{self.regular_phases[-1]}.timeseries.mass",
                                   "fuel_burned.mass_final", src_indices=[-1])

            # Fuel burn in reserve phases
            if self.reserve_phases:
                ecomp = om.ExecComp('reserve_fuel_burned = initial_mass - mass_final',
                                    initial_mass={'units': 'lbm'},
                                    mass_final={'units': 'lbm'},
                                    reserve_fuel_burned={'units': 'lbm'})

                self.post_mission.add_subsystem('reserve_fuel_burned', ecomp,
                                                promotes=[('reserve_fuel_burned', Mission.Summary.RESERVE_FUEL_BURNED)])

                if self.analysis_scheme is AnalysisScheme.SHOOTING:
                    # shooting method currently doesn't have timeseries
                    self.post_mission.promotes('reserve_fuel_burned', [
                        ('initial_mass', Mission.Landing.TOUCHDOWN_MASS),
                    ])
                    self.model.connect(f"traj.{self.reserve_phases[-1]}.states:mass",
                                       "reserve_fuel_burned.mass_final", src_indices=[-1])
                else:
                    # timeseries has to be used because Breguet cruise phases don't have states
                    self.model.connect(f"traj.{self.reserve_phases[0]}.timeseries.mass",
                                       "reserve_fuel_burned.initial_mass", src_indices=[0])
                    self.model.connect(f"traj.{self.reserve_phases[-1]}.timeseries.mass",
                                       "reserve_fuel_burned.mass_final", src_indices=[-1])

            self._add_fuel_reserve_component()

            # TODO: need to add some sort of check that this value is less than the fuel capacity
            # TODO: the overall_fuel variable is the burned fuel plus the reserve, but should
            # also include the unused fuel, and the hierarchy variable name should be more clear
            ecomp = om.ExecComp('overall_fuel = (1 + fuel_margin/100)*fuel_burned + reserve_fuel',
                                overall_fuel={'units': 'lbm', 'shape': 1},
                                fuel_margin={"units": "unitless", 'val': 0},
                                fuel_burned={'units': 'lbm'},  # from regular_phases only
                                reserve_fuel={'units': 'lbm', 'shape': 1},
                                )
            self.post_mission.add_subsystem(
                'fuel_calc', ecomp,
                promotes_inputs=[
                    ("fuel_margin", Aircraft.Fuel.FUEL_MARGIN),
                    ('fuel_burned', Mission.Summary.FUEL_BURNED),
                    ("reserve_fuel", Mission.Design.RESERVE_FUEL),
                ],
                promotes_outputs=[('overall_fuel', Mission.Summary.TOTAL_FUEL_MASS)])

            # If a target distance (or time) has been specified for this phase
            # distance (or time) is measured from the start of this phase to the end of this phase
            for phase_name in self.phase_info:
                if 'target_distance' in self.phase_info[phase_name]["user_options"]:
                    target_distance = wrapped_convert_units(
                        self.phase_info[phase_name]["user_options"]["target_distance"], 'nmi')
                    self.post_mission.add_subsystem(
                        f"{phase_name}_distance_constraint",
                        om.ExecComp(
                            "distance_resid = target_distance - (final_distance - initial_distance)",
                            distance_resid={'units': 'nmi'},
                            target_distance={'val': target_distance, 'units': 'nmi'},
                            final_distance={'units': 'nmi'},
                            initial_distance={'units': 'nmi'},
                        ))
                    self.model.connect(
                        f"traj.{phase_name}.timeseries.distance",
                        f"{phase_name}_distance_constraint.final_distance", src_indices=[-1])
                    self.model.connect(
                        f"traj.{phase_name}.timeseries.distance",
                        f"{phase_name}_distance_constraint.initial_distance", src_indices=[0])
                    self.model.add_constraint(
                        f"{phase_name}_distance_constraint.distance_resid", equals=0.0, ref=1e2)

                # this is only used for analytic phases with a target duration
                if 'target_duration' in self.phase_info[phase_name]["user_options"] and \
                        self.phase_info[phase_name]["user_options"].get("analytic", False):
                    target_duration = wrapped_convert_units(
                        self.phase_info[phase_name]["user_options"]["target_duration"], 'min')
                    self.post_mission.add_subsystem(
                        f"{phase_name}_duration_constraint",
                        om.ExecComp(
                            "duration_resid = target_duration - (final_time - initial_time)",
                            duration_resid={'units': 'min'},
                            target_duration={'val': target_duration, 'units': 'min'},
                            final_time={'units': 'min'},
                            initial_time={'units': 'min'},
                        ))
                    self.model.connect(
                        f"traj.{phase_name}.timeseries.time",
                        f"{phase_name}_duration_constraint.final_time", src_indices=[-1])
                    self.model.connect(
                        f"traj.{phase_name}.timeseries.time",
                        f"{phase_name}_duration_constraint.initial_time", src_indices=[0])
                    self.model.add_constraint(
                        f"{phase_name}_duration_constraint.duration_resid", equals=0.0, ref=1e2)

        if self.mission_method in (TWO_DEGREES_OF_FREEDOM, HEIGHT_ENERGY):
            self._add_objectives()

        ecomp = om.ExecComp(
            'mass_resid = operating_empty_mass + overall_fuel + payload_mass -'
            ' initial_mass',
            operating_empty_mass={'units': 'lbm'},
            overall_fuel={'units': 'lbm'},
            payload_mass={'units': 'lbm'},
            initial_mass={'units': 'lbm'},
            mass_resid={'units': 'lbm'})

        if self.mass_method is GASP:
            payload_mass_src = Aircraft.CrewPayload.PASSENGER_PAYLOAD_MASS
        else:
            payload_mass_src = Aircraft.CrewPayload.TOTAL_PAYLOAD_MASS

        self.post_mission.add_subsystem(
            'mass_constraint', ecomp,
            promotes_inputs=[
                ('operating_empty_mass', Aircraft.Design.OPERATING_MASS),
                ('overall_fuel', Mission.Summary.TOTAL_FUEL_MASS),
                ('payload_mass', payload_mass_src),
                ('initial_mass', Mission.Summary.GROSS_MASS)],
            promotes_outputs=[("mass_resid", Mission.Constraints.MASS_RESIDUAL)])

        if self.mission_method in (HEIGHT_ENERGY, TWO_DEGREES_OF_FREEDOM):
            self.post_mission.add_constraint(
                Mission.Constraints.MASS_RESIDUAL, equals=0.0, ref=1.e5)

    def _link_phases_helper_with_options(self, phases, option_name, var, **kwargs):
        # Initialize a list to keep track of indices where option_name is True
        true_option_indices = []

        # Loop through phases to find where option_name is True
        for idx, phase_name in enumerate(phases):
            if self.phase_info[phase_name]['user_options'].get(option_name, False):
                true_option_indices.append(idx)

        # Determine the groups of phases to link based on consecutive indices
        groups_to_link = []
        current_group = []

        for idx in true_option_indices:
            if not current_group or idx == current_group[-1] + 1:
                # If the current index is consecutive, add it to the current group
                current_group.append(idx)
            else:
                # Otherwise, start a new group and save the previous one
                groups_to_link.append(current_group)
                current_group = [idx]

        # Add the last group if it exists
        if current_group:
            groups_to_link.append(current_group)

        # Loop through each group and determine the phases to link
        for group in groups_to_link:
            # Extend the group to include the phase before the first True option and after the last True option, if applicable
            if group[0] > 0:
                group.insert(0, group[0] - 1)
            if group[-1] < len(phases) - 1:
                group.append(group[-1] + 1)

            # Extract the phase names for the current group
            phases_to_link = [phases[idx] for idx in group]

            # Link the phases for the current group
            if len(phases_to_link) > 1:
                self.traj.link_phases(phases=phases_to_link, vars=[var], **kwargs)

    def link_phases(self):
        """
        Link phases together after they've been added.

        Based on which phases the user has selected, we might need
        special logic to do the Dymos linkages correctly. Some of those
        connections for the simple GASP and FLOPS mission are shown here.
        """
        self._add_bus_variables_and_connect()

        phases = list(self.phase_info.keys())

        if len(phases) <= 1:
            return

        # In summary, the following code loops over all phases in self.phase_info, gets
        # the linked variables from each external subsystem in each phase, and stores
        # the lists of linked variables in lists_to_link. It then gets a list of
        # unique variable names from lists_to_link and loops over them, creating
        # a list of phase names for each variable and linking the phases
        # using self.traj.link_phases().

        lists_to_link = []
        for idx, phase_name in enumerate(self.phase_info):
            lists_to_link.append([])
            for external_subsystem in self.phase_info[phase_name]['external_subsystems']:
                lists_to_link[idx].extend(external_subsystem.get_linked_variables())

        # get unique variable names from lists_to_link
        unique_vars = list(set([var for sublist in lists_to_link for var in sublist]))

        # Phase linking.
        # If we are under mpi, and traj.phases is running in parallel, then let the
        # optimizer handle the linkage constraints.  Note that we can technically
        # paralellize connected phases, but it requires a solver that we would like
        # to avoid.
        true_unless_mpi = True
        if self.comm.size > 1 and self.traj.options['parallel_phases']:
            true_unless_mpi = False

        # loop over unique variable names
        for var in unique_vars:
            phases_to_link = []
            for idx, phase_name in enumerate(self.phase_info):
                if var in lists_to_link[idx]:
                    phases_to_link.append(phase_name)

            if len(phases_to_link) > 1:  # TODO: hack
                self.traj.link_phases(phases=phases_to_link, vars=[var], connected=True)

        if self.mission_method in (HEIGHT_ENERGY, SOLVED_2DOF):
            # connect regular_phases with each other if you are optimizing alt or mach
            self._link_phases_helper_with_options(
                self.regular_phases, 'optimize_altitude', Dynamic.Mission.ALTITUDE, ref=1.e4)
            self._link_phases_helper_with_options(
                self.regular_phases, 'optimize_mach', Dynamic.Mission.MACH)

            # connect reserve phases with each other if you are optimizing alt or mach
            self._link_phases_helper_with_options(
                self.reserve_phases, 'optimize_altitude', Dynamic.Mission.ALTITUDE, ref=1.e4)
            self._link_phases_helper_with_options(
                self.reserve_phases, 'optimize_mach', Dynamic.Mission.MACH)

            if self.mission_method is HEIGHT_ENERGY:
                # connect mass and distance between all phases regardless of reserve / non-reserve status
                self.traj.link_phases(phases, ["time"],
                                      ref=None if true_unless_mpi else 1e3,
                                      connected=true_unless_mpi)
                self.traj.link_phases(phases, [Dynamic.Mission.MASS],
                                      ref=None if true_unless_mpi else 1e6,
                                      connected=true_unless_mpi)
                self.traj.link_phases(phases, [Dynamic.Mission.DISTANCE],
                                      ref=None if true_unless_mpi else 1e3,
                                      connected=true_unless_mpi)

                self.model.connect(f'traj.{self.regular_phases[-1]}.timeseries.distance',
                                   Mission.Summary.RANGE,
                                   src_indices=[-1], flat_src_indices=True)

            elif self.mission_method is SOLVED_2DOF:
                self.traj.link_phases(phases, [Dynamic.Mission.MASS], connected=True)
                self.traj.link_phases(
                    phases, [Dynamic.Mission.DISTANCE], units='ft', ref=1.e3, connected=False)
                self.traj.link_phases(phases, ["time"], connected=False)

                if len(phases) > 2:
                    self.traj.link_phases(
                        phases[1:], ["alpha"], units='rad', connected=False)

        elif self.mission_method is TWO_DEGREES_OF_FREEDOM:
            if self.analysis_scheme is AnalysisScheme.COLLOCATION:
                for ii in range(len(phases)-1):
                    phase1, phase2 = phases[ii:ii+2]
                    analytic1 = self.phase_info[phase1]['user_options']['analytic']
                    analytic2 = self.phase_info[phase2]['user_options']['analytic']

                    if not (analytic1 or analytic2):
                        # we always want time, distance, and mass to be continuous
                        states_to_link = {
                            'time': true_unless_mpi,
                            Dynamic.Mission.DISTANCE: true_unless_mpi,
                            Dynamic.Mission.MASS: False,
                        }

                        # if both phases are reserve phases or neither is a reserve phase
                        # (we are not on the boundary between the regular and reserve missions)
                        # and neither phase is ground roll or rotation (altitude isn't a state):
                        # we want altitude to be continous as well
                        if ((phase1 in self.reserve_phases) == (phase2 in self.reserve_phases)) and \
                                not ({"groundroll", "rotation"} & {phase1, phase2}) and \
                                not ('accel', 'climb1') == (phase1, phase2):  # required for convergence of FwGm
                            states_to_link[Dynamic.Mission.ALTITUDE] = true_unless_mpi

                        # if either phase is rotation, we need to connect velocity
                        # ascent to accel also requires velocity
                        if 'rotation' in (phase1, phase2) or ('ascent', 'accel') == (phase1, phase2):
                            states_to_link[Dynamic.Mission.VELOCITY] = true_unless_mpi
                            # if the first phase is rotation, we also need alpha
                            if phase1 == 'rotation':
                                states_to_link['alpha'] = False

                        for state, connected in states_to_link.items():
                            # in initial guesses, all of the states, other than time use the same name
                            initial_guesses1 = self.phase_info[phase1]['initial_guesses']
                            initial_guesses2 = self.phase_info[phase2]['initial_guesses']

                            # if a state is in the initial guesses, get the units of the initial guess
                            kwargs = {}
                            if not connected:
                                if state in initial_guesses1:
                                    kwargs = {'units': initial_guesses1[state][-1]}
                                elif state in initial_guesses2:
                                    kwargs = {'units': initial_guesses2[state][-1]}

                            self.traj.link_phases(
                                [phase1, phase2], [state], connected=connected, **kwargs)

                    # if either phase is analytic we have to use a linkage_constraint
                    else:
                        # analytic phases use the prefix "initial" for time and distance, but not mass
                        if analytic2:
                            prefix = 'initial_'
                        else:
                            prefix = ''

                        self.traj.add_linkage_constraint(
                            phase1, phase2, 'time', prefix+'time', connected=True)
                        self.traj.add_linkage_constraint(
                            phase1, phase2, 'distance', prefix+'distance', connected=True)
                        self.traj.add_linkage_constraint(
                            phase1, phase2, 'mass', 'mass', connected=False, ref=1.0e5)

                # add all params and promote them to self.model level
                ParamPort.promote_params(
                    self.model,
                    trajs=["traj"],
                    phases=[
                        [*self.regular_phases,
                         *self.reserve_phases]
                    ],
                )

                self.model.promotes(
                    "traj",
                    inputs=[
                        ("ascent.parameters:t_init_gear", "t_init_gear"),
                        ("ascent.parameters:t_init_flaps", "t_init_flaps"),
                        ("ascent.t_initial", Mission.Takeoff.ASCENT_T_INTIIAL),
                        ("ascent.t_duration", Mission.Takeoff.ASCENT_DURATION),
                    ],
                )

                # imitate input_initial for taxi -> groundroll
                eq = self.model.add_subsystem(
                    "link_taxi_groundroll", om.EQConstraintComp())
                eq.add_eq_output("mass", eq_units="lbm", normalize=False,
                                 ref=10000., add_constraint=True)
                self.model.connect("taxi.mass", "link_taxi_groundroll.rhs:mass")
                self.model.connect(
                    "traj.groundroll.states:mass",
                    "link_taxi_groundroll.lhs:mass",
                    src_indices=[0],
                    flat_src_indices=True,
                )

                self.model.connect("traj.ascent.timeseries.time", "h_fit.time_cp")
                self.model.connect(
                    "traj.ascent.timeseries.altitude", "h_fit.h_cp")

                self.model.connect(f'traj.{self.regular_phases[-1]}.states:mass',
                                   Mission.Landing.TOUCHDOWN_MASS, src_indices=[-1])

                connect_map = {
                    f"traj.{self.regular_phases[-1]}.timeseries.distance": Mission.Summary.RANGE,
                }

            else:
                connect_map = {
                    "taxi.mass": "traj.mass_initial",
                    Mission.Takeoff.ROTATION_VELOCITY: "traj.SGMGroundroll_velocity_trigger",
                    "traj.distance_final": Mission.Summary.RANGE,
                    "traj.mass_final": Mission.Landing.TOUCHDOWN_MASS,
                }

            # promote all ParamPort inputs for analytic segments as well
            param_list = list(ParamPort.param_data)
            self.model.promotes("taxi", inputs=param_list)
            self.model.promotes("landing", inputs=param_list)
            if self.analysis_scheme is AnalysisScheme.SHOOTING:
                param_list.append(Aircraft.Design.MAX_FUSELAGE_PITCH_ANGLE)
                self.model.promotes("traj", inputs=param_list)
                # self.model.list_inputs()
                # self.model.promotes("traj", inputs=['ascent.ODE_group.eoms.'+Aircraft.Design.MAX_FUSELAGE_PITCH_ANGLE])

            self.model.connect("taxi.mass", "vrot.mass")

            def connect_with_common_params(self, source, target):
                self.model.connect(
                    source,
                    target,
                    src_indices=[-1],
                    flat_src_indices=True,
                )

            for source, target in connect_map.items():
                connect_with_common_params(self, source, target)

    def add_driver(self, optimizer=None, use_coloring=None, max_iter=50, verbosity=Verbosity.BRIEF):
        """
        Add an optimization driver to the Aviary problem.

        Depending on the provided optimizer, the method instantiates the relevant driver (ScipyOptimizeDriver or
        pyOptSparseDriver) and sets the optimizer options. Options for 'SNOPT', 'IPOPT', and 'SLSQP' are
        specified. The method also allows for the declaration of coloring and setting debug print options.

        Parameters
        ----------
        optimizer : str
            The name of the optimizer to use. It can be "SLSQP", "SNOPT", "IPOPT" or others supported by OpenMDAO.
            If "SLSQP", it will instantiate a ScipyOptimizeDriver, else it will instantiate a pyOptSparseDriver.

        use_coloring : bool, optional
            If True (default), the driver will declare coloring, which can speed up derivative computations.

        max_iter : int, optional
            The maximum number of iterations allowed for the optimization process. Default is 50. This option is
            applicable to "SNOPT", "IPOPT", and "SLSQP" optimizers.

        verbosity : Verbosity or list, optional
            If Verbosity.DEBUG, debug print options ['desvars','ln_cons','nl_cons','objs'] will be set. If a list is
            provided, it will be used as the debug print options.

        Returns
        -------
        None
        """
        if not isinstance(verbosity, Verbosity):
            verbosity = Verbosity(verbosity)

        # Set defaults for optimizer and use_coloring based on analysis scheme
        if optimizer is None:
            optimizer = 'IPOPT' if self.analysis_scheme is AnalysisScheme.SHOOTING else 'SNOPT'
        if use_coloring is None:
            use_coloring = False if self.analysis_scheme is AnalysisScheme.SHOOTING else True

        # check if optimizer is SLSQP
        if optimizer == "SLSQP":
            driver = self.driver = om.ScipyOptimizeDriver()
        else:
            driver = self.driver = om.pyOptSparseDriver()

        driver.options["optimizer"] = optimizer
        if use_coloring:
            driver.declare_coloring()

        if driver.options["optimizer"] == "SNOPT":
            if verbosity == Verbosity.QUIET:
                isumm, iprint = 0, 0
            elif verbosity == Verbosity.BRIEF:
                isumm, iprint = 6, 0
            else:
                isumm, iprint = 6, 9
            driver.opt_settings["Major iterations limit"] = max_iter
            driver.opt_settings["Major optimality tolerance"] = 1e-4
            driver.opt_settings["Major feasibility tolerance"] = 1e-7
            driver.opt_settings["iSumm"] = isumm
            driver.opt_settings["iPrint"] = iprint
        elif driver.options["optimizer"] == "IPOPT":
            if verbosity == Verbosity.QUIET:
                print_level = 3  # minimum to get exit status
                driver.opt_settings['print_user_options'] = 'no'
            elif verbosity == Verbosity.BRIEF:
                print_level = 5
                driver.opt_settings['print_user_options'] = 'no'
                driver.opt_settings['print_frequency_iter'] = 10
            elif verbosity == Verbosity.VERBOSE:
                print_level = 5
            else:
                print_level = 7
            driver.opt_settings['tol'] = 1.0E-6
            driver.opt_settings['mu_init'] = 1e-5
            driver.opt_settings['max_iter'] = max_iter
            driver.opt_settings['print_level'] = print_level
            # for faster convergence
            driver.opt_settings['nlp_scaling_method'] = 'gradient-based'
            driver.opt_settings['alpha_for_y'] = 'safer-min-dual-infeas'
            driver.opt_settings['mu_strategy'] = 'monotone'
        elif driver.options["optimizer"] == "SLSQP":
            if verbosity == Verbosity.QUIET:
                disp = False
            else:
                disp = True
            driver.options["tol"] = 1e-9
            driver.options["maxiter"] = max_iter
            driver.options["disp"] = disp

        if verbosity != Verbosity.QUIET:
            if isinstance(verbosity, list):
                driver.options['debug_print'] = verbosity
            elif verbosity.value > Verbosity.DEBUG.value:
                driver.options['debug_print'] = ['desvars', 'ln_cons', 'nl_cons', 'objs']
        if optimizer in ("SNOPT", "IPOPT"):
            if verbosity is Verbosity.QUIET:
                driver.options['print_results'] = False
            elif verbosity is not Verbosity.DEBUG:
                driver.options['print_results'] = 'minimal'

    def add_design_variables(self):
        """
        Adds design variables to the Aviary problem.

        Depending on the mission model and problem type, different design variables and constraints are added.

        If using the FLOPS model, a design variable is added for the gross mass of the aircraft, with a lower bound of 100,000 lbm and an upper bound of 200,000 lbm.

        If using the GASP model, the following design variables are added depending on the mission type:
            - the initial thrust-to-weight ratio of the aircraft during ascent
            - the duration of the ascent phase
            - the time constant for the landing gear actuation
            - the time constant for the flaps actuation

        In addition, two constraints are added for the GASP model:
            - the initial altitude of the aircraft with gear extended is constrained to be 50 ft
            - the initial altitude of the aircraft with flaps extended is constrained to be 400 ft

        If solving a sizing problem, a design variable is added for the gross mass of the aircraft, and another for the gross mass of the aircraft computed during the mission. A constraint is also added to ensure that the residual range is zero.

        If solving an alternate problem, only a design variable for the gross mass of the aircraft computed during the mission is added. A constraint is also added to ensure that the residual range is zero.

        In all cases, a design variable is added for the final cruise mass of the aircraft, with no upper bound, and a residual mass constraint is added to ensure that the mass balances.

        """
        # add the engine builder `get_design_vars` dict to a collected dict from the external subsystems

        # TODO : maybe in the most general case we need to handle DVs in the mission and post-mission as well.
        # for right now we just handle pre_mission
        all_subsystems = self._get_all_subsystems()

        # loop through all_subsystems and call `get_design_vars` on each subsystem
        for subsystem in all_subsystems:
            dv_dict = subsystem.get_design_vars()
            for dv_name, dv_dict in dv_dict.items():
                self.model.add_design_var(dv_name, **dv_dict)

        if self.mission_method is SOLVED_2DOF:
            optimize_mass = self.pre_mission_info.get('optimize_mass')
            if optimize_mass:
                self.model.add_design_var(Mission.Design.GROSS_MASS, units='lbm',
                                          lower=100.e2, upper=900.e3, ref=135.e3)

        elif self.mission_method in (HEIGHT_ENERGY, TWO_DEGREES_OF_FREEDOM):
            # vehicle sizing problem
            # size the vehicle (via design GTOW) to meet a target range using all fuel capacity
            if self.problem_type is ProblemType.SIZING:
                self.model.add_design_var(
                    Mission.Design.GROSS_MASS,
<<<<<<< HEAD
                    lower=10.,
                    upper=1000.e3,
                    units="lbm",
                    ref=175_000,
                )
                self.model.add_design_var(
                    Mission.Summary.GROSS_MASS,
                    lower=10.,
                    upper=1000.e3,
                    units="lbm",
                    ref=175_000,
=======
                    lower=10.0,
                    upper=400e3,
                    units='lbm',
                    ref=175e3,
                )
                self.model.add_design_var(
                    Mission.Summary.GROSS_MASS,
                    lower=10.0,
                    upper=400e3,
                    units='lbm',
                    ref=175e3,
>>>>>>> b346d6b2
                )

                self.model.add_subsystem(
                    'gtow_constraint',
                    om.EQConstraintComp(
                        'GTOW',
                        eq_units='lbm',
                        normalize=True,
                        add_constraint=True,
                    ),
                    promotes_inputs=[
                        ('lhs:GTOW', Mission.Design.GROSS_MASS),
                        ('rhs:GTOW', Mission.Summary.GROSS_MASS),
                    ],
                )

                if self.require_range_residual:
                    self.model.add_constraint(
                        Mission.Constraints.RANGE_RESIDUAL, equals=0, ref=10
                    )

            # target range problem
            # fixed vehicle (design GTOW) but variable actual GTOW for off-design mission range
            elif self.problem_type is ProblemType.ALTERNATE:
                self.model.add_design_var(
                    Mission.Summary.GROSS_MASS,
                    lower=0,
                    upper=None,
                    units='lbm',
                    ref=175e3,
                )

                self.model.add_constraint(
                    Mission.Constraints.RANGE_RESIDUAL, equals=0, ref=10
                )

            elif self.problem_type is ProblemType.FALLOUT:
                print('No design variables for Fallout missions')

            if self.mission_method is TWO_DEGREES_OF_FREEDOM and self.analysis_scheme is AnalysisScheme.COLLOCATION:
                # problem formulation to make the trajectory work
                self.model.add_design_var(Mission.Takeoff.ASCENT_T_INTIIAL,
                                          lower=0, upper=100, ref=30.0)
                self.model.add_design_var(Mission.Takeoff.ASCENT_DURATION,
                                          lower=1, upper=1000, ref=10.)
                self.model.add_design_var("tau_gear", lower=0.01,
                                          upper=1.0, units="unitless", ref=1)
                self.model.add_design_var("tau_flaps", lower=0.01,
                                          upper=1.0, units="unitless", ref=1)
                self.model.add_constraint(
                    "h_fit.h_init_gear", equals=50.0, units="ft", ref=50.0)
                self.model.add_constraint("h_fit.h_init_flaps",
                                          equals=400.0, units="ft", ref=400.0)

    def add_objective(self, objective_type=None, ref=None):
        """
        Add the objective function based on the given objective_type and ref.

        NOTE: the ref value should be positive for values you're trying
        to minimize and negative for values you're trying to maximize.
        Please check and double-check that your ref value makes sense
        for the objective you're using.

        Parameters
        ----------
        objective_type : str
            The type of objective to add. Options are 'mass', 'hybrid_objective', 'fuel_burned', and 'fuel'.
        ref : float
            The reference value for the objective. If None, a default value will be used based on the objective type. Please see the
            `default_ref_values` dict for these default values.

        Raises
        ------
            ValueError: If an invalid problem type is provided.

        """
        # Dictionary for default reference values
        default_ref_values = {
            'mass': -5e4,
            'hybrid_objective': -5e4,
            'fuel_burned': 1e4,
            'fuel': 1e4
        }

        # Check if an objective type is specified
        if objective_type is not None:
            ref = ref if ref is not None else default_ref_values.get(objective_type, 1)

            final_phase_name = self.regular_phases[-1]
            if objective_type == 'mass':
                if self.analysis_scheme is AnalysisScheme.COLLOCATION:
                    self.model.add_objective(
                        f"traj.{final_phase_name}.timeseries.{Dynamic.Mission.MASS}", index=-1, ref=ref)
                else:
                    last_phase = self.traj._phases.items()[final_phase_name]
                    last_phase.add_objective(
                        Dynamic.Mission.MASS, loc='final', ref=ref)
            elif objective_type == 'time':
                self.model.add_objective(
                    f"traj.{final_phase_name}.timeseries.time", index=-1, ref=ref)
            elif objective_type == "hybrid_objective":
                self._add_hybrid_objective(self.phase_info)
                self.model.add_objective("obj_comp.obj")
            elif objective_type == "fuel_burned":
                self.model.add_objective(Mission.Summary.FUEL_BURNED, ref=ref)
            elif objective_type == "fuel":
                self.model.add_objective(Mission.Objectives.FUEL, ref=ref)
            else:
                raise ValueError(f"{objective_type} is not a valid objective.\nobjective_type must"
                                 " be one of mass, time, hybrid_objective, fuel_burned, or fuel")

        else:  # If no 'objective_type' is specified, we handle based on 'problem_type'
            # If 'ref' is not specified, assign a default value
            ref = ref if ref is not None else 1

            if self.problem_type is ProblemType.SIZING:
                self.model.add_objective(Mission.Objectives.FUEL, ref=ref)
            elif self.problem_type is ProblemType.ALTERNATE:
                self.model.add_objective(Mission.Objectives.FUEL, ref=ref)
            elif self.problem_type is ProblemType.FALLOUT:
                self.model.add_objective(Mission.Objectives.RANGE, ref=ref)
            else:
                raise ValueError(f'{self.problem_type} is not a valid problem type.')

    def _add_bus_variables_and_connect(self):
        all_subsystems = self._get_all_subsystems()

        base_phases = list(self.phase_info.keys())

        for external_subsystem in all_subsystems:
            bus_variables = external_subsystem.get_bus_variables()
            if bus_variables is not None:
                for bus_variable in bus_variables:
                    mission_variable_name = bus_variables[bus_variable]['mission_name']

                    # check if mission_variable_name is a list
                    if not isinstance(mission_variable_name, list):
                        mission_variable_name = [mission_variable_name]

                    # loop over the mission_variable_name list and add each variable to the trajectory
                    for mission_var_name in mission_variable_name:
                        if 'mission_name' in bus_variables[bus_variable]:
                            if mission_var_name not in self.meta_data:
                                # base_units = self.model.get_io_metadata(includes=f'pre_mission.{external_subsystem.name}.{bus_variable}')[f'pre_mission.{external_subsystem.name}.{bus_variable}']['units']
                                base_units = bus_variables[bus_variable]['units']

                                shape = bus_variables[bus_variable].get(
                                    'shape', _unspecified)

                                targets = mission_var_name
                                if '.' in mission_var_name:
                                    # Support for non-hierarchy variables as parameters.
                                    mission_var_name = mission_var_name.split('.')[-1]

                                if 'phases' in bus_variables[bus_variable]:
                                    # Support for connecting bus variables into a subset of
                                    # phases.
                                    phases = bus_variables[bus_variable]['phases']

                                    for phase_name in phases:
                                        phase = getattr(self.traj.phases, phase_name)

                                        phase.add_parameter(mission_var_name, opt=False, static_target=True,
                                                            units=base_units, shape=shape, targets=targets)

                                        self.model.connect(f'pre_mission.{bus_variable}',
                                                           f'traj.{phase_name}.parameters:{mission_var_name}')

                                else:
                                    phases = base_phases

                                    self.traj.add_parameter(mission_var_name, opt=False, static_target=True,
                                                            units=base_units, shape=shape, targets={
                                                                phase_name: [mission_var_name] for phase_name in phases})

                                    self.model.connect(
                                        f'pre_mission.{bus_variable}', f'traj.parameters:'+mission_var_name)

                        if 'post_mission_name' in bus_variables[bus_variable]:
                            self.model.connect(f'pre_mission.{external_subsystem.name}.{bus_variable}',
                                               f'post_mission.{external_subsystem.name}.{bus_variables[bus_variable]["post_mission_name"]}')

    def setup(self, **kwargs):
        """
        Lightly wrappd setup() method for the problem.

        Allows us to do pre- and post-setup changes, like adding
        calls to `set_input_defaults` and do some simple `set_vals`
        if needed.
        """
        # suppress warnings:
        # "input variable '...' promoted using '*' was already promoted using 'aircraft:*'
        with warnings.catch_warnings():

            self.model.options['aviary_options'] = self.aviary_inputs
            self.model.options['aviary_metadata'] = self.meta_data
            self.model.options['phase_info'] = self.phase_info

            warnings.simplefilter("ignore", om.OpenMDAOWarning)
            warnings.simplefilter("ignore", om.PromotionWarning)
            super().setup(**kwargs)

    def set_initial_guesses(self):
        """
        Call `set_val` on the trajectory for states and controls to seed
        the problem with reasonable initial guesses. This is especially
        important for collocation methods.

        This method first identifies all phases in the trajectory then
        loops over each phase. Specific initial guesses
        are added depending on the phase and mission method. Cruise is treated
        as a special phase for GASP-based missions because it is an AnalyticPhase
        in Dymos. For this phase, we handle the initial guesses first separately
        and continue to the next phase after that. For other phases, we set the initial
        guesses for states and controls according to the information available
        in the 'initial_guesses' attribute of the phase.
        """
        # Grab the trajectory object from the model
        if self.analysis_scheme is AnalysisScheme.SHOOTING:
            if self.problem_type is ProblemType.SIZING:
                self.set_val(Mission.Summary.GROSS_MASS,
                             self.get_val(Mission.Design.GROSS_MASS))

            self.set_val("traj.SGMClimb_"+Dynamic.Mission.ALTITUDE +
                         "_trigger", val=self.cruise_alt, units="ft")

            return

        traj = self.model.traj

        # Determine which phases to loop over, fetching them from the trajectory
        phase_items = traj._phases.items()

        # Loop over each phase and set initial guesses for the state and control variables
        for idx, (phase_name, phase) in enumerate(phase_items):
            if self.mission_method is SOLVED_2DOF:
                self.phase_objects[idx].apply_initial_guesses(self, 'traj', phase)
                if self.phase_info[phase_name]['user_options']['ground_roll'] and self.phase_info[phase_name]['user_options']['fix_initial']:
                    continue

            # If not, fetch the initial guesses specific to the phase
            # check if guesses exist for this phase
            if "initial_guesses" in self.phase_info[phase_name]:
                guesses = self.phase_info[phase_name]['initial_guesses']
            else:
                guesses = {}

            if self.mission_method is TWO_DEGREES_OF_FREEDOM and \
                    self.phase_info[phase_name]["user_options"].get("analytic", False):
                for guess_key, guess_data in guesses.items():
                    val, units = guess_data

                    if 'mass' == guess_key:
                        # Set initial and duration mass for the analytic cruise phase.
                        # Note we are integrating over mass, not time for this phase.
                        self.set_val(f'traj.{phase_name}.t_initial',
                                     val[0], units=units)
                        self.set_val(f'traj.{phase_name}.t_duration',
                                     val[1], units=units)

                    else:
                        # Otherwise, set the value of the parameter in the trajectory phase
                        self.set_val(f'traj.{phase_name}.parameters:{guess_key}',
                                     val, units=units)

                continue

            # If not cruise and GASP, add subsystem guesses
            self._add_subsystem_guesses(phase_name, phase)

            # Set initial guesses for states and controls for each phase
            self._add_guesses(phase_name, phase, guesses)

    def _process_guess_var(self, val, key, phase):
        """
        Process the guess variable, which can either be a float or an array of floats.

        This method is responsible for interpolating initial guesses when the user
        provides a list or array of values rather than a single float. It interpolates
        the guess values across the phase's domain for a given variable, be it a control
        or a state variable. The interpolation is performed between -1 and 1 (representing
        the normalized phase time domain), using the numpy linspace function.

        The result of this method is a single value or an array of interpolated values
        that can be used to seed the optimization problem with initial guesses.

        Parameters
        ----------
        val : float or list/array of floats
            The initial guess value(s) for a particular variable.
        key : str
            The key identifying the variable for which the initial guess is provided.
        phase : Phase
            The phase for which the variable is being set.

        Returns
        -------
        val : float or array of floats
            The processed guess value(s) to be used in the optimization problem.
        """

        # Check if val is not a single float
        if not isinstance(val, float):
            # If val is an array of values
            if len(val) > 1:
                # Get the shape of the val array
                shape = np.shape(val)

                # Generate an array of evenly spaced values between -1 and 1,
                # reshaping to match the shape of the val array
                xs = np.linspace(-1, 1, num=np.prod(shape)).reshape(shape)

                # Check if the key indicates a control or state variable
                if "controls:" in key or "states:" in key:
                    # If so, strip the first part of the key to match the variable name in phase
                    stripped_key = ":".join(key.split(":")[1:])

                    # Interpolate the initial guess values across the phase's domain
                    val = phase.interp(stripped_key, xs=xs, ys=val)
                else:
                    # If not a control or state variable, interpolate the initial guess values directly
                    val = phase.interp(key, xs=xs, ys=val)

        # Return the processed guess value(s)
        return val

    def _add_subsystem_guesses(self, phase_name, phase):
        """
        Adds the initial guesses for each subsystem of a given phase to the problem.

        This method first fetches all subsystems associated with the given phase.
        It then loops over each subsystem and fetches its initial guesses. For each
        guess, it identifies whether the guess corresponds to a state or a control
        variable and then processes the guess variable. After this, the initial
        guess is set in the problem using the `set_val` method.

        Parameters
        ----------
        phase_name : str
            The name of the phase for which the subsystem guesses are being added.
        phase : Phase
            The phase object for which the subsystem guesses are being added.
        """

        # Get all subsystems associated with the phase
        all_subsystems = self._get_all_subsystems(
            self.phase_info[phase_name]['external_subsystems'])

        # Loop over each subsystem
        for subsystem in all_subsystems:
            # Fetch the initial guesses for the subsystem
            initial_guesses = subsystem.get_initial_guesses()

            # Loop over each guess
            for key, val in initial_guesses.items():
                # Identify the type of the guess (state or control)
                type = val.pop('type')
                if 'state' in type:
                    path_string = 'states'
                elif 'control' in type:
                    path_string = 'controls'

                # Process the guess variable (handles array interpolation)
                val['val'] = self._process_guess_var(val['val'], key, phase)

                # Set the initial guess in the problem
                self.set_val(f'traj.{phase_name}.{path_string}:{key}', **val)

    def _add_guesses(self, phase_name, phase, guesses):
        """
        Adds the initial guesses for each variable of a given phase to the problem.

        This method sets the initial guesses for time, control, state, and problem-specific
        variables for a given phase. If using the GASP model, it also handles some special
        cases that are not covered in the `phase_info` object. These include initial guesses
        for mass, time, and distance, which are determined based on the phase name and other
        mission-related variables.

        Parameters
        ----------
        phase_name : str
            The name of the phase for which the guesses are being added.
        phase : Phase
            The phase object for which the guesses are being added.
        guesses : dict
            A dictionary containing the initial guesses for the phase.
        """

        # If using the GASP model, set initial guesses for the rotation mass and flight duration
        if self.mission_method is TWO_DEGREES_OF_FREEDOM:
            rotation_mass = self.initial_guesses['rotation_mass']
            flight_duration = self.initial_guesses['flight_duration']

        if self.mission_method in (HEIGHT_ENERGY, SOLVED_2DOF):
            control_keys = ["mach", "altitude"]
            state_keys = ["mass", Dynamic.Mission.DISTANCE]
        else:
            control_keys = ["velocity_rate", "throttle"]
            state_keys = ["altitude", "mass",
                          Dynamic.Mission.DISTANCE, Dynamic.Mission.VELOCITY, "flight_path_angle", "alpha"]
            if self.mission_method is TWO_DEGREES_OF_FREEDOM and phase_name == 'ascent':
                # Alpha is a control for ascent.
                control_keys.append('alpha')

        prob_keys = ["tau_gear", "tau_flaps"]

        # for the simple mission method, use the provided initial and final mach and altitude values from phase_info
        if self.mission_method in (HEIGHT_ENERGY, SOLVED_2DOF):
            initial_altitude = wrapped_convert_units(
                self.phase_info[phase_name]['user_options']['initial_altitude'], 'ft')
            final_altitude = wrapped_convert_units(
                self.phase_info[phase_name]['user_options']['final_altitude'], 'ft')
            initial_mach = self.phase_info[phase_name]['user_options']['initial_mach']
            final_mach = self.phase_info[phase_name]['user_options']['final_mach']

            guesses["mach"] = ([initial_mach[0], final_mach[0]], "unitless")
            guesses["altitude"] = ([initial_altitude, final_altitude], 'ft')

        if self.mission_method is HEIGHT_ENERGY:
            # if time not in initial guesses, set it to the average of the initial_bounds and the duration_bounds
            if 'time' not in guesses:
                initial_bounds = wrapped_convert_units(
                    self.phase_info[phase_name]['user_options']['initial_bounds'], 's')
                duration_bounds = wrapped_convert_units(
                    self.phase_info[phase_name]['user_options']['duration_bounds'], 's')
                guesses["time"] = ([np.mean(initial_bounds[0]), np.mean(
                    duration_bounds[0])], 's')

            # if time not in initial guesses, set it to the average of the initial_bounds and the duration_bounds
            if 'time' not in guesses:
                initial_bounds = self.phase_info[phase_name]['user_options']['initial_bounds']
                duration_bounds = self.phase_info[phase_name]['user_options']['duration_bounds']
                # Add a check for the initial and duration bounds, raise an error if they are not consistent
                if initial_bounds[1] != duration_bounds[1]:
                    raise ValueError(
                        f"Initial and duration bounds for {phase_name} are not consistent.")
                guesses["time"] = ([np.mean(initial_bounds[0]), np.mean(
                    duration_bounds[0])], initial_bounds[1])

        for guess_key, guess_data in guesses.items():
            val, units = guess_data

            # Set initial guess for time variables
            if 'time' == guess_key and self.mission_method is not SOLVED_2DOF:
                self.set_val(f'traj.{phase_name}.t_initial',
                             val[0], units=units)
                self.set_val(f'traj.{phase_name}.t_duration',
                             val[1], units=units)

            else:
                # Set initial guess for control variables
                if guess_key in control_keys:
                    try:
                        self.set_val(f'traj.{phase_name}.controls:{guess_key}', self._process_guess_var(
                            val, guess_key, phase), units=units)
                    except KeyError:
                        try:
                            self.set_val(f'traj.{phase_name}.polynomial_controls:{guess_key}', self._process_guess_var(
                                val, guess_key, phase), units=units)
                        except KeyError:
                            self.set_val(f'traj.{phase_name}.bspline_controls:{guess_key}', self._process_guess_var(
                                val, guess_key, phase), units=units)

                if self.mission_method is SOLVED_2DOF:
                    continue

                if guess_key in control_keys:
                    pass
                # Set initial guess for state variables
                elif guess_key in state_keys:
                    self.set_val(f'traj.{phase_name}.states:{guess_key}', self._process_guess_var(
                        val, guess_key, phase), units=units)
                elif guess_key in prob_keys:
                    self.set_val(guess_key, val, units=units)
                elif ":" in guess_key:
                    self.set_val(f'traj.{phase_name}.{guess_key}', self._process_guess_var(
                        val, guess_key, phase), units=units)
                else:
                    # raise error if the guess key is not recognized
                    raise ValueError(
                        f"Initial guess key {guess_key} in {phase_name} is not recognized.")

        if self.mission_method is SOLVED_2DOF:
            return

        # We need some special logic for these following variables because GASP computes
        # initial guesses using some knowledge of the mission duration and other variables
        # that are only available after calling `create_vehicle`. Thus these initial guess
        # values are not included in the `phase_info` object.
        if self.mission_method is TWO_DEGREES_OF_FREEDOM:
            base_phase = phase_name.removeprefix('reserve_')
        else:
            base_phase = phase_name
        if 'mass' not in guesses:
            if self.mission_method is TWO_DEGREES_OF_FREEDOM:
                # Determine a mass guess depending on the phase name
                if base_phase in ["groundroll", "rotation", "ascent", "accel", "climb1"]:
                    mass_guess = rotation_mass
                elif base_phase == "climb2":
                    mass_guess = 0.99 * rotation_mass
                elif "desc" in base_phase:
                    mass_guess = 0.9 * self.cruise_mass_final
            else:
                mass_guess = self.aviary_inputs.get_val(
                    Mission.Design.GROSS_MASS, units='lbm')
            # Set the mass guess as the initial value for the mass state variable
            self.set_val(f'traj.{phase_name}.states:mass',
                         mass_guess, units='lbm')

        if 'time' not in guesses:
            # Determine initial time and duration guesses depending on the phase name
            if 'desc1' == base_phase:
                t_initial = flight_duration*.9
                t_duration = flight_duration*.04
            elif 'desc2' in base_phase:
                t_initial = flight_duration*.94
                t_duration = 5000
            # Set the time guesses as the initial values for the time-related trajectory variables
            self.set_val(f"traj.{phase_name}.t_initial",
                         t_initial, units='s')
            self.set_val(f"traj.{phase_name}.t_duration",
                         t_duration, units='s')

        if self.mission_method is TWO_DEGREES_OF_FREEDOM:
            if 'distance' not in guesses:
                # Determine initial distance guesses depending on the phase name
                if 'desc1' == base_phase:
                    ys = [self.target_range*.97, self.target_range*.99]
                elif 'desc2' in base_phase:
                    ys = [self.target_range*.99, self.target_range]
                # Set the distance guesses as the initial values for the distance state variable
                self.set_val(
                    f"traj.{phase_name}.states:distance", phase.interp(
                        Dynamic.Mission.DISTANCE, ys=ys)
                )

    def run_aviary_problem(self,
                           record_filename="problem_history.db",
                           optimization_history_filename=None,
                           restart_filename=None, suppress_solver_print=True, run_driver=True, simulate=False, make_plots=True):
        """
        This function actually runs the Aviary problem, which could be a simulation, optimization, or a driver execution, depending on the arguments provided.

        Parameters
        ----------
        record_filename : str, optional
            The name of the database file where the solutions are to be recorded. The default is "problem_history.db".
        optimization_history_filename : str, None
            The name of the database file where the driver iterations are to be recorded. The default is None.
        restart_filename : str, optional
            The name of the file that contains previously computed solutions which are to be used as starting points for this run. If it is None (default), no restart file will be used.
        suppress_solver_print : bool, optional
            If True (default), all solvers' print statements will be suppressed. Useful for deeply nested models with multiple solvers so the print statements don't overwhelm the output.
        run_driver : bool, optional
            If True (default), the driver (aka optimizer) will be executed. If False, the problem will be run through one pass -- equivalent to OpenMDAO's `run_model` behavior.
        simulate : bool, optional
            If True, an explicit Dymos simulation will be performed. The default is False.
        make_plots : bool, optional
            If True (default), Dymos html plots will be generated as part of the output.
        """

        if self.aviary_inputs.get_val(Settings.VERBOSITY).value >= 2:
            self.final_setup()
            with open('input_list.txt', 'w') as outfile:
                self.model.list_inputs(out_stream=outfile)

        if suppress_solver_print:
            self.set_solver_print(level=0)

        if optimization_history_filename:
            recorder = om.SqliteRecorder(optimization_history_filename)
            self.driver.add_recorder(recorder)

        # and run mission, and dynamics
        if run_driver:
            failed = dm.run_problem(self, run_driver=run_driver, simulate=simulate, make_plots=make_plots,
                                    solution_record_file=record_filename, restart=restart_filename)
        else:
            # prevent UserWarning that is displayed when an event is triggered
            warnings.filterwarnings('ignore', category=UserWarning)
            failed = self.run_model()
            warnings.filterwarnings('default', category=UserWarning)

        if self.aviary_inputs.get_val(Settings.VERBOSITY).value >= 2:
            with open('output_list.txt', 'w') as outfile:
                self.model.list_outputs(out_stream=outfile)
        return failed

    def _add_hybrid_objective(self, phase_info):
        phases = list(phase_info.keys())
        takeoff_mass = self.aviary_inputs.get_val(
            Mission.Design.GROSS_MASS, units='lbm')

        obj_comp = om.ExecComp(f"obj = -final_mass / {takeoff_mass} + final_time / 5.",
                               final_mass={"units": "lbm"},
                               final_time={"units": "h"})
        self.model.add_subsystem("obj_comp", obj_comp)

        final_phase_name = phases[-1]
        self.model.connect(f"traj.{final_phase_name}.timeseries.mass",
                           "obj_comp.final_mass", src_indices=[-1])
        self.model.connect(f"traj.{final_phase_name}.timeseries.time",
                           "obj_comp.final_time", src_indices=[-1])

    def _add_vrotate_comp(self):
        self.model.add_subsystem("vrot_comp", VRotateComp())
        self.model.connect('traj.groundroll.states:mass',
                           'vrot_comp.mass', src_indices=om.slicer[0, ...])

        vrot_eq_comp = self.model.add_subsystem("vrot_eq_comp", om.EQConstraintComp())
        vrot_eq_comp.add_eq_output("v_rotate_error", eq_units="kn",
                                   lhs_name="v_rot_computed", rhs_name="groundroll_v_final", add_constraint=True)

        self.model.connect('vrot_comp.Vrot', 'vrot_eq_comp.v_rot_computed')
        self.model.connect('traj.groundroll.timeseries.velocity',
                           'vrot_eq_comp.groundroll_v_final', src_indices=om.slicer[-1, ...])

    def _save_to_csv_file(self, filename):
        with open(filename, 'w', newline='') as csvfile:
            fieldnames = ['name', 'value', 'units']
            writer = csv.DictWriter(csvfile, fieldnames=fieldnames)

            for name, value_units in sorted(self.aviary_inputs):
                value, units = value_units
                writer.writerow({'name': name, 'value': value, 'units': units})

    def _get_all_subsystems(self, external_subsystems=None):
        all_subsystems = []
        if external_subsystems is None:
            all_subsystems.extend(self.pre_mission_info['external_subsystems'])
        else:
            all_subsystems.extend(external_subsystems)

        all_subsystems.append(self.core_subsystems['aerodynamics'])
        all_subsystems.append(self.core_subsystems['propulsion'])

        return all_subsystems

    def _add_height_energy_landing_systems(self):
        landing_options = Landing(
            ref_wing_area=self.aviary_inputs.get_val(
                Aircraft.Wing.AREA, units='ft**2'),
            Cl_max_ldg=self.aviary_inputs.get_val(
                Mission.Landing.LIFT_COEFFICIENT_MAX)  # no units
        )

        landing = landing_options.build_phase(False)
        self.model.add_subsystem(
            'landing', landing, promotes_inputs=['aircraft:*', 'mission:*'],
            promotes_outputs=['mission:*'])

        last_flight_phase_name = list(self.phase_info.keys())[-1]
        control_type_string = 'control_values'
        if self.phase_info[last_flight_phase_name]['user_options'].get('use_polynomial_control', True):
            if not use_new_dymos_syntax:
                control_type_string = 'polynomial_control_values'

        last_regular_phase = self.regular_phases[-1]
        self.model.connect(f'traj.{last_regular_phase}.states:mass',
                           Mission.Landing.TOUCHDOWN_MASS, src_indices=[-1])
        self.model.connect(f'traj.{last_regular_phase}.{control_type_string}:altitude',
                           Mission.Landing.INITIAL_ALTITUDE,
                           src_indices=[0])

    def _add_post_mission_takeoff_systems(self):
        first_flight_phase_name = list(self.phase_info.keys())[0]
        connect_takeoff_to_climb = not self.phase_info[first_flight_phase_name]['user_options'].get(
            'add_initial_mass_constraint', True)

        if connect_takeoff_to_climb:
            self.model.connect(Mission.Takeoff.FINAL_MASS,
                               f'traj.{first_flight_phase_name}.initial_states:mass')
            self.model.connect(Mission.Takeoff.GROUND_DISTANCE,
                               f'traj.{first_flight_phase_name}.initial_states:distance')

            control_type_string = 'control_values'
            if self.phase_info[first_flight_phase_name]['user_options'].get('use_polynomial_control', True):
                if not use_new_dymos_syntax:
                    control_type_string = 'polynomial_control_values'

            if self.phase_info[first_flight_phase_name]['user_options'].get('optimize_mach', False):
                # Create an ExecComp to compute the difference in mach
                mach_diff_comp = om.ExecComp(
                    'mach_resid_for_connecting_takeoff = final_mach - initial_mach')
                self.model.add_subsystem('mach_diff_comp', mach_diff_comp)

                # Connect the inputs to the mach difference component
                self.model.connect(Mission.Takeoff.FINAL_MACH,
                                   'mach_diff_comp.final_mach')
                self.model.connect(f'traj.{first_flight_phase_name}.{control_type_string}:mach',
                                   'mach_diff_comp.initial_mach', src_indices=[0])

                # Add constraint for mach difference
                self.model.add_constraint(
                    'mach_diff_comp.mach_resid_for_connecting_takeoff', equals=0.0)

            if self.phase_info[first_flight_phase_name]['user_options'].get('optimize_altitude', False):
                # Similar steps for altitude difference
                alt_diff_comp = om.ExecComp(
                    'altitude_resid_for_connecting_takeoff = final_altitude - initial_altitude', units='ft')
                self.model.add_subsystem('alt_diff_comp', alt_diff_comp)

                self.model.connect(Mission.Takeoff.FINAL_ALTITUDE,
                                   'alt_diff_comp.final_altitude')
                self.model.connect(f'traj.{first_flight_phase_name}.{control_type_string}:altitude',
                                   'alt_diff_comp.initial_altitude', src_indices=[0])

                self.model.add_constraint(
                    'alt_diff_comp.altitude_resid_for_connecting_takeoff', equals=0.0)

    def _add_two_dof_landing_systems(self):
        self.model.add_subsystem(
            "landing",
            LandingSegment(
                **(self.ode_args)),
            promotes_inputs=['aircraft:*', 'mission:*',
                             (Dynamic.Mission.MASS, Mission.Landing.TOUCHDOWN_MASS)],
            promotes_outputs=['mission:*'],
        )

    def _add_objectives(self):
        self.model.add_subsystem(
            "fuel_obj",
            om.ExecComp(
                "reg_objective = overall_fuel/10000 + ascent_duration/30.",
                reg_objective={"val": 0.0, "units": "unitless"},
                ascent_duration={"units": "s", "shape": 1},
                overall_fuel={"units": "lbm"},
            ),
            promotes_inputs=[
                ("ascent_duration", Mission.Takeoff.ASCENT_DURATION),
                ("overall_fuel", Mission.Summary.TOTAL_FUEL_MASS),
            ],
            promotes_outputs=[("reg_objective", Mission.Objectives.FUEL)],
        )

        self.model.add_subsystem(
            "range_obj",
            om.ExecComp(
                "reg_objective = -actual_range/1000 + ascent_duration/30.",
                reg_objective={"val": 0.0, "units": "unitless"},
                ascent_duration={"units": "s", "shape": 1},
                actual_range={
                    "val": self.target_range, "units": "NM"},
            ),
            promotes_inputs=[
                ("actual_range", Mission.Summary.RANGE),
                ("ascent_duration", Mission.Takeoff.ASCENT_DURATION),
            ],
            promotes_outputs=[("reg_objective", Mission.Objectives.RANGE)],
        )

        self.model.add_subsystem(
            "range_constraint",
            om.ExecComp(
                "range_resid = target_range - actual_range",
                target_range={"val": self.target_range, "units": "NM"},
                actual_range={"val": self.target_range - 25, "units": "NM"},
                range_resid={"val": 30, "units": "NM"},
            ),
            promotes_inputs=[
                ("actual_range", Mission.Summary.RANGE),
                ("target_range", Mission.Design.RANGE),
            ],
            promotes_outputs=[
                ("range_resid", Mission.Constraints.RANGE_RESIDUAL)],
        )

    def _add_fuel_reserve_component(self, post_mission=True,
                                    reserves_name=Mission.Design.RESERVE_FUEL):
        if post_mission:
            reserve_calc_location = self.post_mission
        else:
            reserve_calc_location = self.model

        RESERVE_FUEL_FRACTION = self.aviary_inputs.get_val(
            Aircraft.Design.RESERVE_FUEL_FRACTION, units='unitless')
        if RESERVE_FUEL_FRACTION != 0:
            reserve_fuel_frac = om.ExecComp('reserve_fuel_frac_mass = reserve_fuel_fraction * (takeoff_mass - final_mass)',
                                            reserve_fuel_frac_mass={"units": "lbm"},
                                            reserve_fuel_fraction={
                                                "units": "unitless", "val": RESERVE_FUEL_FRACTION},
                                            final_mass={"units": "lbm"},
                                            takeoff_mass={"units": "lbm"})

            reserve_calc_location.add_subsystem("reserve_fuel_frac", reserve_fuel_frac,
                                                promotes_inputs=[("takeoff_mass", Mission.Summary.GROSS_MASS),
                                                                 ("final_mass",
                                                                  Mission.Landing.TOUCHDOWN_MASS),
                                                                 ("reserve_fuel_fraction", Aircraft.Design.RESERVE_FUEL_FRACTION)],
                                                promotes_outputs=["reserve_fuel_frac_mass"])

        RESERVE_FUEL_ADDITIONAL = self.aviary_inputs.get_val(
            Aircraft.Design.RESERVE_FUEL_ADDITIONAL, units='lbm')
        reserve_fuel = om.ExecComp('reserve_fuel = reserve_fuel_frac_mass + reserve_fuel_additional + reserve_fuel_burned',
                                   reserve_fuel={"units": "lbm", 'shape': 1},
                                   reserve_fuel_frac_mass={"units": "lbm", "val": 0},
                                   reserve_fuel_additional={
                                       "units": "lbm", "val": RESERVE_FUEL_ADDITIONAL},
                                   reserve_fuel_burned={"units": "lbm", "val": 0})

        reserve_calc_location.add_subsystem("reserve_fuel", reserve_fuel,
                                            promotes_inputs=["reserve_fuel_frac_mass",
                                                             ("reserve_fuel_additional",
                                                              Aircraft.Design.RESERVE_FUEL_ADDITIONAL),
                                                             ("reserve_fuel_burned", Mission.Summary.RESERVE_FUEL_BURNED)],
                                            promotes_outputs=[
                                                ("reserve_fuel", reserves_name)]
                                            )<|MERGE_RESOLUTION|>--- conflicted
+++ resolved
@@ -240,7 +240,9 @@
         self.regular_phases = []
         self.reserve_phases = []
 
-    def load_inputs(self, aviary_inputs, phase_info=None, engine_builders=None, meta_data=BaseMetaData, verbosity=None):
+    def load_inputs(
+            self, aviary_inputs, phase_info=None, engine_builders=None,
+            meta_data=BaseMetaData, verbosity=None):
         """
         This method loads the aviary_values inputs and options that the
         user specifies. They could specify files to load and values to
@@ -330,10 +332,14 @@
         self.aviary_inputs = aviary_inputs
 
         if mission_method is TWO_DEGREES_OF_FREEDOM:
-            aviary_inputs.set_val(Mission.Summary.CRUISE_MASS_FINAL,
-                                  val=self.initial_guesses['cruise_mass_final'], units='lbm')
-            aviary_inputs.set_val(Mission.Summary.GROSS_MASS,
-                                  val=self.initial_guesses['actual_takeoff_mass'], units='lbm')
+            aviary_inputs.set_val(
+                Mission.Summary.CRUISE_MASS_FINAL, val=self.initial_guesses
+                ['cruise_mass_final'],
+                units='lbm')
+            aviary_inputs.set_val(
+                Mission.Summary.GROSS_MASS, val=self.initial_guesses
+                ['actual_takeoff_mass'],
+                units='lbm')
 
             # Commonly referenced values
             self.cruise_alt = aviary_inputs.get_val(
@@ -350,8 +356,10 @@
 
         elif mission_method is HEIGHT_ENERGY:
             self.problem_type = aviary_inputs.get_val(Settings.PROBLEM_TYPE)
-            aviary_inputs.set_val(Mission.Summary.GROSS_MASS,
-                                  val=self.initial_guesses['actual_takeoff_mass'], units='lbm')
+            aviary_inputs.set_val(
+                Mission.Summary.GROSS_MASS, val=self.initial_guesses
+                ['actual_takeoff_mass'],
+                units='lbm')
             if 'target_range' in self.post_mission_info:
                 aviary_inputs.set_val(Mission.Design.RANGE, wrapped_convert_units(
                     phase_info['post_mission']['target_range'], 'NM'), units='NM')
@@ -429,7 +437,8 @@
         for idx, phase_name in enumerate(self.phase_info):
             if 'user_options' in self.phase_info[phase_name]:
                 if 'target_distance' in self.phase_info[phase_name]["user_options"]:
-                    target_distance = self.phase_info[phase_name]["user_options"]["target_distance"]
+                    target_distance = self.phase_info[phase_name]["user_options"][
+                        "target_distance"]
                     if target_distance[0] <= 0:
                         raise ValueError(
                             f"Invalid target_distance in [{phase_name}].[user_options]. "
@@ -443,16 +452,20 @@
                 if (self.analysis_scheme is AnalysisScheme.COLLOCATION) and (self.mission_method is EquationsOfMotion.TWO_DEGREES_OF_FREEDOM):
                     try:
                         # if the user provided an option, use it
-                        analytic = self.phase_info[phase_name]["user_options"]['analytic']
+                        analytic = self.phase_info[phase_name]["user_options"][
+                            'analytic']
                     except KeyError:
                         # if it isn't specified, only the default 2DOF cruise for collocation is analytic
                         if 'cruise' in phase_name:
-                            analytic = self.phase_info[phase_name]["user_options"]['analytic'] = True
+                            analytic = self.phase_info[phase_name]["user_options"][
+                                'analytic'] = True
                         else:
-                            analytic = self.phase_info[phase_name]["user_options"]['analytic'] = False
+                            analytic = self.phase_info[phase_name]["user_options"][
+                                'analytic'] = False
 
                 if 'target_duration' in self.phase_info[phase_name]["user_options"]:
-                    target_duration = self.phase_info[phase_name]["user_options"]["target_duration"]
+                    target_duration = self.phase_info[phase_name]["user_options"][
+                        "target_duration"]
                     if target_duration[0] <= 0:
                         raise ValueError(
                             f"Invalid target_duration in phase_info[{phase_name}][user_options]. "
@@ -463,8 +476,8 @@
                         # Set duration_bounds and initial_guesses for time:
                         self.phase_info[phase_name]["user_options"].update({
                             "duration_bounds": ((target_duration[0], target_duration[0]), target_duration[1])})
-                        self.phase_info[phase_name].update({
-                            "initial_guesses": {"time": ((target_duration[0], target_duration[0]), target_duration[1])}})
+                        self.phase_info[phase_name].update({"initial_guesses": {"time": (
+                            (target_duration[0], target_duration[0]), target_duration[1])}})
                         # Set Fixed_duration to true:
                         self.phase_info[phase_name]["user_options"].update({
                             "fix_duration": True})
@@ -571,8 +584,9 @@
 
         # Propulsion isn't included in core pre-mission group to avoid override step in
         # configure() - instead add it now
-        pre_mission.add_subsystem('core_propulsion',
-                                  subsystems['propulsion'].build_pre_mission(self.aviary_inputs),)
+        pre_mission.add_subsystem(
+            'core_propulsion', subsystems['propulsion'].build_pre_mission(
+                self.aviary_inputs),)
 
         default_subsystems = [subsystems['geometry'],
                               subsystems['aerodynamics'],
@@ -747,14 +761,16 @@
             # Define the expression for computing the sum of masses
             expr = 'subsystem_mass = ' + ' + '.join(formatted_names)
 
-            promotes_inputs_list = [(formatted_name, original_name)
-                                    for formatted_name, original_name in zip(formatted_names, mass_names)]
+            promotes_inputs_list = [
+                (formatted_name, original_name) for formatted_name,
+                original_name in zip(formatted_names, mass_names)]
 
             # Create the ExecComp
-            self.pre_mission.add_subsystem('external_comp_sum', om.ExecComp(expr, units='kg'),
-                                           promotes_inputs=promotes_inputs_list,
-                                           promotes_outputs=[
-                ('subsystem_mass', Aircraft.Design.EXTERNAL_SUBSYSTEMS_MASS)])
+            self.pre_mission.add_subsystem(
+                'external_comp_sum', om.ExecComp(expr, units='kg'),
+                promotes_inputs=promotes_inputs_list,
+                promotes_outputs=[('subsystem_mass', Aircraft.Design.
+                                   EXTERNAL_SUBSYSTEMS_MASS)])
 
     def _add_groundroll_eq_constraint(self, phase):
         """
@@ -842,7 +858,8 @@
                 phase_builder = TwoDOFPhase
 
         phase_object = phase_builder.from_phase_info(
-            phase_name, phase_options, default_mission_subsystems, meta_data=self.meta_data)
+            phase_name, phase_options, default_mission_subsystems,
+            meta_data=self.meta_data)
 
         phase = phase_object.build_phase(aviary_options=self.aviary_inputs)
 
@@ -972,9 +989,8 @@
 
         if 'cruise' not in phase_name and self.mission_method is TWO_DEGREES_OF_FREEDOM:
             phase.add_control(
-                Dynamic.Mission.THROTTLE, targets=Dynamic.Mission.THROTTLE, units='unitless',
-                opt=False,
-            )
+                Dynamic.Mission.THROTTLE, targets=Dynamic.Mission.THROTTLE,
+                units='unitless', opt=False,)
 
         return phase
 
@@ -993,9 +1009,8 @@
         traj: The Dymos Trajectory object containing the added mission phases.
         """
         if phase_info_parameterization is not None:
-            self.phase_info, self.post_mission_info = phase_info_parameterization(self.phase_info,
-                                                                                  self.post_mission_info,
-                                                                                  self.aviary_inputs)
+            self.phase_info, self.post_mission_info = phase_info_parameterization(
+                self.phase_info, self.post_mission_info, self.aviary_inputs)
 
         phase_info = self.phase_info
 
@@ -1035,12 +1050,11 @@
                                             ('altitude_initial', Mission.Design.CRUISE_ALTITUDE)])
 
             self.model.add_subsystem(
-                'actual_descent_fuel',
-                om.ExecComp('actual_descent_fuel = traj_cruise_mass_final - traj_mass_final',
-                            actual_descent_fuel={'units': 'lbm'},
-                            traj_cruise_mass_final={'units': 'lbm'},
-                            traj_mass_final={'units': 'lbm'},
-                            ))
+                'actual_descent_fuel', om.ExecComp(
+                    'actual_descent_fuel = traj_cruise_mass_final - traj_mass_final',
+                    actual_descent_fuel={'units': 'lbm'},
+                    traj_cruise_mass_final={'units': 'lbm'},
+                    traj_mass_final={'units': 'lbm'},))
 
             self.model.connect('start_of_descent_mass', 'traj.SGMCruise_mass_trigger')
             self.model.connect(
@@ -1093,7 +1107,8 @@
 
             if self.mission_method in (HEIGHT_ENERGY, SOLVED_2DOF):
                 traj = setup_trajectory_params(
-                    self.model, traj, self.aviary_inputs, phases, meta_data=self.meta_data, external_parameters=external_parameters)
+                    self.model, traj, self.aviary_inputs, phases,
+                    meta_data=self.meta_data, external_parameters=external_parameters)
 
         self.traj = traj
 
@@ -1158,8 +1173,9 @@
                                 mass_final={'units': 'lbm'},
                                 fuel_burned={'units': 'lbm'})
 
-            self.post_mission.add_subsystem('fuel_burned', ecomp,
-                                            promotes=[('fuel_burned', Mission.Summary.FUEL_BURNED)])
+            self.post_mission.add_subsystem(
+                'fuel_burned', ecomp,
+                promotes=[('fuel_burned', Mission.Summary.FUEL_BURNED)])
 
             if self.analysis_scheme is AnalysisScheme.SHOOTING:
                 # shooting method currently doesn't have timeseries
@@ -1187,22 +1203,25 @@
                                     mass_final={'units': 'lbm'},
                                     reserve_fuel_burned={'units': 'lbm'})
 
-                self.post_mission.add_subsystem('reserve_fuel_burned', ecomp,
-                                                promotes=[('reserve_fuel_burned', Mission.Summary.RESERVE_FUEL_BURNED)])
+                self.post_mission.add_subsystem('reserve_fuel_burned', ecomp, promotes=[
+                                                ('reserve_fuel_burned', Mission.Summary.RESERVE_FUEL_BURNED)])
 
                 if self.analysis_scheme is AnalysisScheme.SHOOTING:
                     # shooting method currently doesn't have timeseries
                     self.post_mission.promotes('reserve_fuel_burned', [
                         ('initial_mass', Mission.Landing.TOUCHDOWN_MASS),
                     ])
-                    self.model.connect(f"traj.{self.reserve_phases[-1]}.states:mass",
-                                       "reserve_fuel_burned.mass_final", src_indices=[-1])
+                    self.model.connect(
+                        f"traj.{self.reserve_phases[-1]}.states:mass",
+                        "reserve_fuel_burned.mass_final", src_indices=[-1])
                 else:
                     # timeseries has to be used because Breguet cruise phases don't have states
-                    self.model.connect(f"traj.{self.reserve_phases[0]}.timeseries.mass",
-                                       "reserve_fuel_burned.initial_mass", src_indices=[0])
-                    self.model.connect(f"traj.{self.reserve_phases[-1]}.timeseries.mass",
-                                       "reserve_fuel_burned.mass_final", src_indices=[-1])
+                    self.model.connect(
+                        f"traj.{self.reserve_phases[0]}.timeseries.mass",
+                        "reserve_fuel_burned.initial_mass", src_indices=[0])
+                    self.model.connect(
+                        f"traj.{self.reserve_phases[-1]}.timeseries.mass",
+                        "reserve_fuel_burned.mass_final", src_indices=[-1])
 
             self._add_fuel_reserve_component()
 
@@ -1229,22 +1248,24 @@
             for phase_name in self.phase_info:
                 if 'target_distance' in self.phase_info[phase_name]["user_options"]:
                     target_distance = wrapped_convert_units(
-                        self.phase_info[phase_name]["user_options"]["target_distance"], 'nmi')
+                        self.phase_info[phase_name]["user_options"]
+                        ["target_distance"],
+                        'nmi')
                     self.post_mission.add_subsystem(
-                        f"{phase_name}_distance_constraint",
-                        om.ExecComp(
+                        f"{phase_name}_distance_constraint", om.ExecComp(
                             "distance_resid = target_distance - (final_distance - initial_distance)",
                             distance_resid={'units': 'nmi'},
                             target_distance={'val': target_distance, 'units': 'nmi'},
                             final_distance={'units': 'nmi'},
-                            initial_distance={'units': 'nmi'},
-                        ))
+                            initial_distance={'units': 'nmi'},))
                     self.model.connect(
                         f"traj.{phase_name}.timeseries.distance",
-                        f"{phase_name}_distance_constraint.final_distance", src_indices=[-1])
+                        f"{phase_name}_distance_constraint.final_distance",
+                        src_indices=[-1])
                     self.model.connect(
                         f"traj.{phase_name}.timeseries.distance",
-                        f"{phase_name}_distance_constraint.initial_distance", src_indices=[0])
+                        f"{phase_name}_distance_constraint.initial_distance",
+                        src_indices=[0])
                     self.model.add_constraint(
                         f"{phase_name}_distance_constraint.distance_resid", equals=0.0, ref=1e2)
 
@@ -1252,22 +1273,23 @@
                 if 'target_duration' in self.phase_info[phase_name]["user_options"] and \
                         self.phase_info[phase_name]["user_options"].get("analytic", False):
                     target_duration = wrapped_convert_units(
-                        self.phase_info[phase_name]["user_options"]["target_duration"], 'min')
+                        self.phase_info[phase_name]["user_options"]
+                        ["target_duration"],
+                        'min')
                     self.post_mission.add_subsystem(
-                        f"{phase_name}_duration_constraint",
-                        om.ExecComp(
+                        f"{phase_name}_duration_constraint", om.ExecComp(
                             "duration_resid = target_duration - (final_time - initial_time)",
                             duration_resid={'units': 'min'},
                             target_duration={'val': target_duration, 'units': 'min'},
                             final_time={'units': 'min'},
-                            initial_time={'units': 'min'},
-                        ))
+                            initial_time={'units': 'min'},))
                     self.model.connect(
                         f"traj.{phase_name}.timeseries.time",
                         f"{phase_name}_duration_constraint.final_time", src_indices=[-1])
                     self.model.connect(
                         f"traj.{phase_name}.timeseries.time",
-                        f"{phase_name}_duration_constraint.initial_time", src_indices=[0])
+                        f"{phase_name}_duration_constraint.initial_time",
+                        src_indices=[0])
                     self.model.add_constraint(
                         f"{phase_name}_duration_constraint.duration_resid", equals=0.0, ref=1e2)
 
@@ -1424,7 +1446,8 @@
             elif self.mission_method is SOLVED_2DOF:
                 self.traj.link_phases(phases, [Dynamic.Mission.MASS], connected=True)
                 self.traj.link_phases(
-                    phases, [Dynamic.Mission.DISTANCE], units='ft', ref=1.e3, connected=False)
+                    phases, [Dynamic.Mission.DISTANCE],
+                    units='ft', ref=1.e3, connected=False)
                 self.traj.link_phases(phases, ["time"], connected=False)
 
                 if len(phases) > 2:
@@ -1457,7 +1480,10 @@
 
                         # if either phase is rotation, we need to connect velocity
                         # ascent to accel also requires velocity
-                        if 'rotation' in (phase1, phase2) or ('ascent', 'accel') == (phase1, phase2):
+                        if 'rotation' in (
+                                phase1, phase2) or (
+                                'ascent', 'accel') == (
+                                phase1, phase2):
                             states_to_link[Dynamic.Mission.VELOCITY] = true_unless_mpi
                             # if the first phase is rotation, we also need alpha
                             if phase1 == 'rotation':
@@ -1490,7 +1516,8 @@
                         self.traj.add_linkage_constraint(
                             phase1, phase2, 'time', prefix+'time', connected=True)
                         self.traj.add_linkage_constraint(
-                            phase1, phase2, 'distance', prefix+'distance', connected=True)
+                            phase1, phase2, 'distance', prefix + 'distance',
+                            connected=True)
                         self.traj.add_linkage_constraint(
                             phase1, phase2, 'mass', 'mass', connected=False, ref=1.0e5)
 
@@ -1569,7 +1596,9 @@
             for source, target in connect_map.items():
                 connect_with_common_params(self, source, target)
 
-    def add_driver(self, optimizer=None, use_coloring=None, max_iter=50, verbosity=Verbosity.BRIEF):
+    def add_driver(
+            self, optimizer=None, use_coloring=None, max_iter=50,
+            verbosity=Verbosity.BRIEF):
         """
         Add an optimization driver to the Aviary problem.
 
@@ -1718,31 +1747,17 @@
             if self.problem_type is ProblemType.SIZING:
                 self.model.add_design_var(
                     Mission.Design.GROSS_MASS,
-<<<<<<< HEAD
-                    lower=10.,
-                    upper=1000.e3,
-                    units="lbm",
-                    ref=175_000,
-                )
-                self.model.add_design_var(
-                    Mission.Summary.GROSS_MASS,
-                    lower=10.,
-                    upper=1000.e3,
-                    units="lbm",
-                    ref=175_000,
-=======
                     lower=10.0,
-                    upper=400e3,
+                    upper=1000e3,
                     units='lbm',
                     ref=175e3,
                 )
                 self.model.add_design_var(
                     Mission.Summary.GROSS_MASS,
                     lower=10.0,
-                    upper=400e3,
+                    upper=1000e3,
                     units='lbm',
                     ref=175e3,
->>>>>>> b346d6b2
                 )
 
                 self.model.add_subsystem(
@@ -1835,7 +1850,8 @@
             if objective_type == 'mass':
                 if self.analysis_scheme is AnalysisScheme.COLLOCATION:
                     self.model.add_objective(
-                        f"traj.{final_phase_name}.timeseries.{Dynamic.Mission.MASS}", index=-1, ref=ref)
+                        f"traj.{final_phase_name}.timeseries.{Dynamic.Mission.MASS}",
+                        index=-1, ref=ref)
                 else:
                     last_phase = self.traj._phases.items()[final_phase_name]
                     last_phase.add_objective(
@@ -1851,8 +1867,9 @@
             elif objective_type == "fuel":
                 self.model.add_objective(Mission.Objectives.FUEL, ref=ref)
             else:
-                raise ValueError(f"{objective_type} is not a valid objective.\nobjective_type must"
-                                 " be one of mass, time, hybrid_objective, fuel_burned, or fuel")
+                raise ValueError(
+                    f"{objective_type} is not a valid objective.\nobjective_type must"
+                    " be one of mass, time, hybrid_objective, fuel_burned, or fuel")
 
         else:  # If no 'objective_type' is specified, we handle based on 'problem_type'
             # If 'ref' is not specified, assign a default value
@@ -1905,25 +1922,32 @@
                                     for phase_name in phases:
                                         phase = getattr(self.traj.phases, phase_name)
 
-                                        phase.add_parameter(mission_var_name, opt=False, static_target=True,
-                                                            units=base_units, shape=shape, targets=targets)
-
-                                        self.model.connect(f'pre_mission.{bus_variable}',
-                                                           f'traj.{phase_name}.parameters:{mission_var_name}')
+                                        phase.add_parameter(
+                                            mission_var_name, opt=False,
+                                            static_target=True, units=base_units,
+                                            shape=shape, targets=targets)
+
+                                        self.model.connect(
+                                            f'pre_mission.{bus_variable}',
+                                            f'traj.{phase_name}.parameters:{mission_var_name}')
 
                                 else:
                                     phases = base_phases
 
-                                    self.traj.add_parameter(mission_var_name, opt=False, static_target=True,
-                                                            units=base_units, shape=shape, targets={
-                                                                phase_name: [mission_var_name] for phase_name in phases})
+                                    self.traj.add_parameter(
+                                        mission_var_name, opt=False, static_target=True,
+                                        units=base_units, shape=shape,
+                                        targets={phase_name: [mission_var_name]
+                                                 for phase_name in phases})
 
                                     self.model.connect(
-                                        f'pre_mission.{bus_variable}', f'traj.parameters:'+mission_var_name)
+                                        f'pre_mission.{bus_variable}',
+                                        f'traj.parameters:' + mission_var_name)
 
                         if 'post_mission_name' in bus_variables[bus_variable]:
-                            self.model.connect(f'pre_mission.{external_subsystem.name}.{bus_variable}',
-                                               f'post_mission.{external_subsystem.name}.{bus_variables[bus_variable]["post_mission_name"]}')
+                            self.model.connect(
+                                f'pre_mission.{external_subsystem.name}.{bus_variable}',
+                                f'post_mission.{external_subsystem.name}.{bus_variables[bus_variable]["post_mission_name"]}')
 
     def setup(self, **kwargs):
         """
@@ -2141,8 +2165,8 @@
             state_keys = ["mass", Dynamic.Mission.DISTANCE]
         else:
             control_keys = ["velocity_rate", "throttle"]
-            state_keys = ["altitude", "mass",
-                          Dynamic.Mission.DISTANCE, Dynamic.Mission.VELOCITY, "flight_path_angle", "alpha"]
+            state_keys = ["altitude", "mass", Dynamic.Mission.DISTANCE,
+                          Dynamic.Mission.VELOCITY, "flight_path_angle", "alpha"]
             if self.mission_method is TWO_DEGREES_OF_FREEDOM and phase_name == 'ascent':
                 # Alpha is a control for ascent.
                 control_keys.append('alpha')
@@ -2173,8 +2197,10 @@
 
             # if time not in initial guesses, set it to the average of the initial_bounds and the duration_bounds
             if 'time' not in guesses:
-                initial_bounds = self.phase_info[phase_name]['user_options']['initial_bounds']
-                duration_bounds = self.phase_info[phase_name]['user_options']['duration_bounds']
+                initial_bounds = self.phase_info[phase_name]['user_options'][
+                    'initial_bounds']
+                duration_bounds = self.phase_info[phase_name]['user_options'][
+                    'duration_bounds']
                 # Add a check for the initial and duration bounds, raise an error if they are not consistent
                 if initial_bounds[1] != duration_bounds[1]:
                     raise ValueError(
@@ -2200,11 +2226,17 @@
                             val, guess_key, phase), units=units)
                     except KeyError:
                         try:
-                            self.set_val(f'traj.{phase_name}.polynomial_controls:{guess_key}', self._process_guess_var(
-                                val, guess_key, phase), units=units)
+                            self.set_val(
+                                f'traj.{phase_name}.polynomial_controls:{guess_key}',
+                                self._process_guess_var(
+                                    val, guess_key, phase),
+                                units=units)
                         except KeyError:
-                            self.set_val(f'traj.{phase_name}.bspline_controls:{guess_key}', self._process_guess_var(
-                                val, guess_key, phase), units=units)
+                            self.set_val(
+                                f'traj.{phase_name}.bspline_controls:{guess_key}',
+                                self._process_guess_var(
+                                    val, guess_key, phase),
+                                units=units)
 
                 if self.mission_method is SOLVED_2DOF:
                     continue
@@ -2218,8 +2250,10 @@
                 elif guess_key in prob_keys:
                     self.set_val(guess_key, val, units=units)
                 elif ":" in guess_key:
-                    self.set_val(f'traj.{phase_name}.{guess_key}', self._process_guess_var(
-                        val, guess_key, phase), units=units)
+                    self.set_val(
+                        f'traj.{phase_name}.{guess_key}', self._process_guess_var(
+                            val, guess_key, phase),
+                        units=units)
                 else:
                     # raise error if the guess key is not recognized
                     raise ValueError(
@@ -2279,10 +2313,10 @@
                         Dynamic.Mission.DISTANCE, ys=ys)
                 )
 
-    def run_aviary_problem(self,
-                           record_filename="problem_history.db",
-                           optimization_history_filename=None,
-                           restart_filename=None, suppress_solver_print=True, run_driver=True, simulate=False, make_plots=True):
+    def run_aviary_problem(self, record_filename="problem_history.db",
+                           optimization_history_filename=None, restart_filename=None,
+                           suppress_solver_print=True, run_driver=True, simulate=False,
+                           make_plots=True):
         """
         This function actually runs the Aviary problem, which could be a simulation, optimization, or a driver execution, depending on the arguments provided.
 
@@ -2318,8 +2352,9 @@
 
         # and run mission, and dynamics
         if run_driver:
-            failed = dm.run_problem(self, run_driver=run_driver, simulate=simulate, make_plots=make_plots,
-                                    solution_record_file=record_filename, restart=restart_filename)
+            failed = dm.run_problem(
+                self, run_driver=run_driver, simulate=simulate, make_plots=make_plots,
+                solution_record_file=record_filename, restart=restart_filename)
         else:
             # prevent UserWarning that is displayed when an event is triggered
             warnings.filterwarnings('ignore', category=UserWarning)
@@ -2353,12 +2388,14 @@
                            'vrot_comp.mass', src_indices=om.slicer[0, ...])
 
         vrot_eq_comp = self.model.add_subsystem("vrot_eq_comp", om.EQConstraintComp())
-        vrot_eq_comp.add_eq_output("v_rotate_error", eq_units="kn",
-                                   lhs_name="v_rot_computed", rhs_name="groundroll_v_final", add_constraint=True)
+        vrot_eq_comp.add_eq_output(
+            "v_rotate_error", eq_units="kn", lhs_name="v_rot_computed",
+            rhs_name="groundroll_v_final", add_constraint=True)
 
         self.model.connect('vrot_comp.Vrot', 'vrot_eq_comp.v_rot_computed')
-        self.model.connect('traj.groundroll.timeseries.velocity',
-                           'vrot_eq_comp.groundroll_v_final', src_indices=om.slicer[-1, ...])
+        self.model.connect(
+            'traj.groundroll.timeseries.velocity', 'vrot_eq_comp.groundroll_v_final',
+            src_indices=om.slicer[-1, ...])
 
     def _save_to_csv_file(self, filename):
         with open(filename, 'w', newline='') as csvfile:
@@ -2396,7 +2433,8 @@
 
         last_flight_phase_name = list(self.phase_info.keys())[-1]
         control_type_string = 'control_values'
-        if self.phase_info[last_flight_phase_name]['user_options'].get('use_polynomial_control', True):
+        if self.phase_info[last_flight_phase_name]['user_options'].get(
+                'use_polynomial_control', True):
             if not use_new_dymos_syntax:
                 control_type_string = 'polynomial_control_values'
 
@@ -2409,8 +2447,8 @@
 
     def _add_post_mission_takeoff_systems(self):
         first_flight_phase_name = list(self.phase_info.keys())[0]
-        connect_takeoff_to_climb = not self.phase_info[first_flight_phase_name]['user_options'].get(
-            'add_initial_mass_constraint', True)
+        connect_takeoff_to_climb = not self.phase_info[first_flight_phase_name][
+            'user_options'].get('add_initial_mass_constraint', True)
 
         if connect_takeoff_to_climb:
             self.model.connect(Mission.Takeoff.FINAL_MASS,
@@ -2419,11 +2457,13 @@
                                f'traj.{first_flight_phase_name}.initial_states:distance')
 
             control_type_string = 'control_values'
-            if self.phase_info[first_flight_phase_name]['user_options'].get('use_polynomial_control', True):
+            if self.phase_info[first_flight_phase_name]['user_options'].get(
+                    'use_polynomial_control', True):
                 if not use_new_dymos_syntax:
                     control_type_string = 'polynomial_control_values'
 
-            if self.phase_info[first_flight_phase_name]['user_options'].get('optimize_mach', False):
+            if self.phase_info[first_flight_phase_name]['user_options'].get(
+                    'optimize_mach', False):
                 # Create an ExecComp to compute the difference in mach
                 mach_diff_comp = om.ExecComp(
                     'mach_resid_for_connecting_takeoff = final_mach - initial_mach')
@@ -2432,23 +2472,27 @@
                 # Connect the inputs to the mach difference component
                 self.model.connect(Mission.Takeoff.FINAL_MACH,
                                    'mach_diff_comp.final_mach')
-                self.model.connect(f'traj.{first_flight_phase_name}.{control_type_string}:mach',
-                                   'mach_diff_comp.initial_mach', src_indices=[0])
+                self.model.connect(
+                    f'traj.{first_flight_phase_name}.{control_type_string}:mach',
+                    'mach_diff_comp.initial_mach', src_indices=[0])
 
                 # Add constraint for mach difference
                 self.model.add_constraint(
                     'mach_diff_comp.mach_resid_for_connecting_takeoff', equals=0.0)
 
-            if self.phase_info[first_flight_phase_name]['user_options'].get('optimize_altitude', False):
+            if self.phase_info[first_flight_phase_name]['user_options'].get(
+                    'optimize_altitude', False):
                 # Similar steps for altitude difference
                 alt_diff_comp = om.ExecComp(
-                    'altitude_resid_for_connecting_takeoff = final_altitude - initial_altitude', units='ft')
+                    'altitude_resid_for_connecting_takeoff = final_altitude - initial_altitude',
+                    units='ft')
                 self.model.add_subsystem('alt_diff_comp', alt_diff_comp)
 
                 self.model.connect(Mission.Takeoff.FINAL_ALTITUDE,
                                    'alt_diff_comp.final_altitude')
-                self.model.connect(f'traj.{first_flight_phase_name}.{control_type_string}:altitude',
-                                   'alt_diff_comp.initial_altitude', src_indices=[0])
+                self.model.connect(
+                    f'traj.{first_flight_phase_name}.{control_type_string}:altitude',
+                    'alt_diff_comp.initial_altitude', src_indices=[0])
 
                 self.model.add_constraint(
                     'alt_diff_comp.altitude_resid_for_connecting_takeoff', equals=0.0)
@@ -2521,34 +2565,36 @@
         RESERVE_FUEL_FRACTION = self.aviary_inputs.get_val(
             Aircraft.Design.RESERVE_FUEL_FRACTION, units='unitless')
         if RESERVE_FUEL_FRACTION != 0:
-            reserve_fuel_frac = om.ExecComp('reserve_fuel_frac_mass = reserve_fuel_fraction * (takeoff_mass - final_mass)',
-                                            reserve_fuel_frac_mass={"units": "lbm"},
-                                            reserve_fuel_fraction={
-                                                "units": "unitless", "val": RESERVE_FUEL_FRACTION},
-                                            final_mass={"units": "lbm"},
-                                            takeoff_mass={"units": "lbm"})
-
-            reserve_calc_location.add_subsystem("reserve_fuel_frac", reserve_fuel_frac,
-                                                promotes_inputs=[("takeoff_mass", Mission.Summary.GROSS_MASS),
-                                                                 ("final_mass",
-                                                                  Mission.Landing.TOUCHDOWN_MASS),
-                                                                 ("reserve_fuel_fraction", Aircraft.Design.RESERVE_FUEL_FRACTION)],
-                                                promotes_outputs=["reserve_fuel_frac_mass"])
+            reserve_fuel_frac = om.ExecComp(
+                'reserve_fuel_frac_mass = reserve_fuel_fraction * (takeoff_mass - final_mass)',
+                reserve_fuel_frac_mass={"units": "lbm"},
+                reserve_fuel_fraction={"units": "unitless",
+                                       "val": RESERVE_FUEL_FRACTION},
+                final_mass={"units": "lbm"},
+                takeoff_mass={"units": "lbm"})
+
+            reserve_calc_location.add_subsystem(
+                "reserve_fuel_frac", reserve_fuel_frac,
+                promotes_inputs=[("takeoff_mass", Mission.Summary.GROSS_MASS),
+                                 ("final_mass", Mission.Landing.TOUCHDOWN_MASS),
+                                 ("reserve_fuel_fraction", Aircraft.Design.
+                                  RESERVE_FUEL_FRACTION)],
+                promotes_outputs=["reserve_fuel_frac_mass"])
 
         RESERVE_FUEL_ADDITIONAL = self.aviary_inputs.get_val(
             Aircraft.Design.RESERVE_FUEL_ADDITIONAL, units='lbm')
-        reserve_fuel = om.ExecComp('reserve_fuel = reserve_fuel_frac_mass + reserve_fuel_additional + reserve_fuel_burned',
-                                   reserve_fuel={"units": "lbm", 'shape': 1},
-                                   reserve_fuel_frac_mass={"units": "lbm", "val": 0},
-                                   reserve_fuel_additional={
-                                       "units": "lbm", "val": RESERVE_FUEL_ADDITIONAL},
-                                   reserve_fuel_burned={"units": "lbm", "val": 0})
-
-        reserve_calc_location.add_subsystem("reserve_fuel", reserve_fuel,
-                                            promotes_inputs=["reserve_fuel_frac_mass",
-                                                             ("reserve_fuel_additional",
-                                                              Aircraft.Design.RESERVE_FUEL_ADDITIONAL),
-                                                             ("reserve_fuel_burned", Mission.Summary.RESERVE_FUEL_BURNED)],
-                                            promotes_outputs=[
-                                                ("reserve_fuel", reserves_name)]
-                                            )+        reserve_fuel = om.ExecComp(
+            'reserve_fuel = reserve_fuel_frac_mass + reserve_fuel_additional + reserve_fuel_burned',
+            reserve_fuel={"units": "lbm", 'shape': 1},
+            reserve_fuel_frac_mass={"units": "lbm", "val": 0},
+            reserve_fuel_additional={"units": "lbm", "val": RESERVE_FUEL_ADDITIONAL},
+            reserve_fuel_burned={"units": "lbm", "val": 0})
+
+        reserve_calc_location.add_subsystem(
+            "reserve_fuel", reserve_fuel,
+            promotes_inputs=["reserve_fuel_frac_mass",
+                             ("reserve_fuel_additional", Aircraft.Design.
+                              RESERVE_FUEL_ADDITIONAL),
+                             ("reserve_fuel_burned",
+                              Mission.Summary.RESERVE_FUEL_BURNED)],
+            promotes_outputs=[("reserve_fuel", reserves_name)])