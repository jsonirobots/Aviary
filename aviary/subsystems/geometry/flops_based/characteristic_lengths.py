import numpy as np
import openmdao.api as om

from aviary.subsystems.geometry.flops_based.utils import Names
from aviary.utils.aviary_values import AviaryValues
from aviary.variable_info.functions import add_aviary_input, add_aviary_output
from aviary.variable_info.variables import Aircraft


class CharacteristicLengths(om.ExplicitComponent):
    def initialize(self):
        self.options.declare(
            'aviary_options', types=AviaryValues,
            desc='collection of Aircraft/Mission specific options')

    def setup(self):
<<<<<<< HEAD
        count = len(self.options['aviary_options'].get_val(Aircraft.Engine.NUM_ENGINES))
=======
        engine_count = len(self.options['aviary_options'].get_val(
            Aircraft.Engine.NUM_ENGINES))

>>>>>>> 86ccab91
        self.add_input(Names.CROOT, 0.0, units='unitless')

        add_aviary_input(self, Aircraft.Canard.AREA, 0.0)
        add_aviary_input(self, Aircraft.Canard.ASPECT_RATIO, 0.0)
        # add_aviary_input(self, Aircraft.Canard.LAMINAR_FLOW_LOWER, 0.0)
        # add_aviary_input(self, Aircraft.Canard.LAMINAR_FLOW_UPPER, 0.0)
        add_aviary_input(self, Aircraft.Canard.THICKNESS_TO_CHORD, 0.0)

        add_aviary_input(self, Aircraft.Fuselage.AVG_DIAMETER, 0.0)
        # add_aviary_input(self, Aircraft.Fuselage.LAMINAR_FLOW_LOWER, 0.0)
        # add_aviary_input(self, Aircraft.Fuselage.LAMINAR_FLOW_UPPER, 0.0)
        add_aviary_input(self, Aircraft.Fuselage.LENGTH, 0.0)

        add_aviary_input(self, Aircraft.HorizontalTail.AREA, 0.0)
        add_aviary_input(self, Aircraft.HorizontalTail.ASPECT_RATIO, 0.0)
        # add_aviary_input(self, Aircraft.HorizontalTail.LAMINAR_FLOW_LOWER, 0.0)
        # add_aviary_input(self, Aircraft.HorizontalTail.LAMINAR_FLOW_UPPER, 0.0)
        add_aviary_input(self, Aircraft.HorizontalTail.THICKNESS_TO_CHORD, 0.0)

<<<<<<< HEAD
        add_aviary_input(self, Aircraft.Nacelle.AVG_DIAMETER, np.zeros(count))
        add_aviary_input(self, Aircraft.Nacelle.AVG_LENGTH, np.zeros(count))
=======
        add_aviary_input(self, Aircraft.Nacelle.AVG_DIAMETER, np.zeros(engine_count))
        add_aviary_input(self, Aircraft.Nacelle.AVG_LENGTH, np.zeros(engine_count))
>>>>>>> 86ccab91
        # add_aviary_input(self, Aircraft.Nacelle.LAMINAR_FLOW_LOWER, 0.0)
        # add_aviary_input(self, Aircraft.Nacelle.LAMINAR_FLOW_UPPER, 0.0)

        add_aviary_input(self, Aircraft.VerticalTail.AREA, 0.0)
        add_aviary_input(self, Aircraft.VerticalTail.ASPECT_RATIO, 0.0)
        # add_aviary_input(self, Aircraft.VerticalTail.LAMINAR_FLOW_LOWER, 0.0)
        # add_aviary_input(self, Aircraft.VerticalTail.LAMINAR_FLOW_UPPER, 0.0)
        add_aviary_input(self, Aircraft.VerticalTail.THICKNESS_TO_CHORD, 0.0)

        add_aviary_input(self, Aircraft.Wing.AREA, 0.0)
        add_aviary_input(self, Aircraft.Wing.ASPECT_RATIO, 0.0)
        add_aviary_input(self, Aircraft.Wing.GLOVE_AND_BAT, 0.0)
        add_aviary_input(self, Aircraft.Wing.TAPER_RATIO, 0.0)
        add_aviary_input(self, Aircraft.Wing.THICKNESS_TO_CHORD, 0.0)
        # add_aviary_input(self, Aircraft.Wing.LAMINAR_FLOW_LOWER, 0.0)
        # add_aviary_input(self, Aircraft.Wing.LAMINAR_FLOW_UPPER, 0.0)

        add_aviary_output(self, Aircraft.Canard.CHARACTERISTIC_LENGTH, 0.0)
        add_aviary_output(self, Aircraft.Canard.FINENESS, 0.0)

        add_aviary_output(self, Aircraft.Fuselage.CHARACTERISTIC_LENGTH, 0.0)
        add_aviary_output(self, Aircraft.Fuselage.FINENESS, 0.0)

        add_aviary_output(
            self, Aircraft.HorizontalTail.CHARACTERISTIC_LENGTH, 0.0
        )

        add_aviary_output(self, Aircraft.HorizontalTail.FINENESS, 0.0)

<<<<<<< HEAD
        add_aviary_output(self, Aircraft.Nacelle.CHARACTERISTIC_LENGTH, np.zeros(count))
        add_aviary_output(self, Aircraft.Nacelle.FINENESS, np.zeros(count))
=======
        add_aviary_output(self, Aircraft.Nacelle.CHARACTERISTIC_LENGTH,
                          np.zeros(engine_count))
        add_aviary_output(self, Aircraft.Nacelle.FINENESS, np.zeros(engine_count))
>>>>>>> 86ccab91

        add_aviary_output(
            self, Aircraft.VerticalTail.CHARACTERISTIC_LENGTH, 0.0
        )

        add_aviary_output(self, Aircraft.VerticalTail.FINENESS, 0.0)

        add_aviary_output(self, Aircraft.Wing.CHARACTERISTIC_LENGTH, 0.0)
        add_aviary_output(self, Aircraft.Wing.FINENESS, 0.0)

    def setup_partials(self):
        self._setup_partials_wing()
        self._setup_partials_horizontal_tail()
        self._setup_partials_vertical_tail()
        self._setup_partials_fuselage()
        self._setup_partials_nacelles()
        self._setup_partials_canard()

    def compute(
        self, inputs, outputs, discrete_inputs=None, discrete_outputs=None
    ):
        self._compute_wing(inputs, outputs, discrete_inputs, discrete_outputs)

        self._compute_horizontal_tail(
            inputs, outputs, discrete_inputs, discrete_outputs
        )

        self._compute_vertical_tail(
            inputs, outputs, discrete_inputs, discrete_outputs
        )

        self._compute_fuselage(
            inputs, outputs, discrete_inputs, discrete_outputs
        )

        self._compute_nacelles(
            inputs, outputs, discrete_inputs, discrete_outputs
        )

        # self._compute_additional_fuselages(
        #     inputs, outputs, discrete_inputs, discrete_outputs
        # )

        # self._compute_additional_vertical_tails(
        #     inputs, outputs, discrete_inputs, discrete_outputs
        # )

        self._compute_canard(
            inputs, outputs, discrete_inputs, discrete_outputs
        )

    def compute_partials(self, inputs, J, discrete_inputs=None):
        self._compute_partials_wing(inputs, J, discrete_inputs)
        self._compute_partials_horizontal_tail(inputs, J, discrete_inputs)
        self._compute_partials_vertical_tail(inputs, J, discrete_inputs)
        self._compute_partials_fuselage(inputs, J, discrete_inputs)
        self._compute_partials_nacelles(inputs, J, discrete_inputs)
        self._compute_partials_canard(inputs, J, discrete_inputs)

    def _setup_partials_wing(self):
        wrt = [
            Aircraft.Wing.AREA,
            Aircraft.Wing.ASPECT_RATIO,
            Aircraft.Wing.GLOVE_AND_BAT,
        ]

        aviary_options: AviaryValues = self.options['aviary_options']

        if aviary_options.get_val(Aircraft.Wing.SPAN_EFFICIENCY_REDUCTION):
            wrt = [
                Names.CROOT,
                Aircraft.Wing.TAPER_RATIO,
            ]

        self.declare_partials(Aircraft.Wing.CHARACTERISTIC_LENGTH, wrt)

        self.declare_partials(
            Aircraft.Wing.FINENESS, Aircraft.Wing.THICKNESS_TO_CHORD, val=1.0
        )

    def _setup_partials_horizontal_tail(self):
        self.declare_partials(
            Aircraft.HorizontalTail.CHARACTERISTIC_LENGTH,
            [
                Aircraft.HorizontalTail.AREA,
                Aircraft.HorizontalTail.ASPECT_RATIO,
            ]
        )

        self.declare_partials(
            Aircraft.HorizontalTail.FINENESS,
            Aircraft.HorizontalTail.THICKNESS_TO_CHORD, val=1.0
        )

    def _setup_partials_vertical_tail(self):
        self.declare_partials(
            Aircraft.VerticalTail.CHARACTERISTIC_LENGTH,
            [
                Aircraft.VerticalTail.AREA,
                Aircraft.VerticalTail.ASPECT_RATIO,
            ]
        )

        self.declare_partials(
            Aircraft.VerticalTail.FINENESS,
            Aircraft.VerticalTail.THICKNESS_TO_CHORD, val=1.0
        )

    def _setup_partials_fuselage(self):
        self.declare_partials(
            Aircraft.Fuselage.CHARACTERISTIC_LENGTH,
            Aircraft.Fuselage.LENGTH, val=1.0
        )

        self.declare_partials(
            Aircraft.Fuselage.FINENESS,
            [
                Aircraft.Fuselage.AVG_DIAMETER,
                Aircraft.Fuselage.LENGTH,
            ]
        )

    def _setup_partials_nacelles(self):
        # derivatives w.r.t vectorized engine inputs have known sparsity pattern
        engine_count = len(self.options['aviary_options'].get_val(
            Aircraft.Engine.NUM_ENGINES))
        shape = np.arange(engine_count)

        self.declare_partials(
            Aircraft.Nacelle.CHARACTERISTIC_LENGTH,
            Aircraft.Nacelle.AVG_LENGTH,
            rows=shape, cols=shape, val=1.0)

        self.declare_partials(
            Aircraft.Nacelle.FINENESS,
            [
                Aircraft.Nacelle.AVG_DIAMETER,
                Aircraft.Nacelle.AVG_LENGTH,
            ],
            rows=shape, cols=shape, val=1.0)

    def _setup_partials_canard(self):
        self.declare_partials(
            Aircraft.Canard.CHARACTERISTIC_LENGTH,
            [
                Aircraft.Canard.AREA,
                Aircraft.Canard.ASPECT_RATIO,
            ]
        )

        self.declare_partials(
            Aircraft.Canard.FINENESS,
            Aircraft.Canard.THICKNESS_TO_CHORD,
        )

    def _compute_wing(
        self, inputs, outputs, discrete_inputs=None, discrete_outputs=None
    ):
        area = inputs[Aircraft.Wing.AREA]
        glove_and_bat = inputs[Aircraft.Wing.GLOVE_AND_BAT]
        aspect_ratio = inputs[Aircraft.Wing.ASPECT_RATIO]

        length = ((area - glove_and_bat) / aspect_ratio)**0.5

        aviary_options: AviaryValues = self.options['aviary_options']

        if aviary_options.get_val(Aircraft.Wing.SPAN_EFFICIENCY_REDUCTION):
            taper_ratio = inputs[Aircraft.Wing.TAPER_RATIO]
            CROOT = inputs[Names.CROOT]

            length = (
                2.0 * CROOT * (1.0 + taper_ratio + taper_ratio**2.0)
                / (3.0 + 3.0 * taper_ratio)
            )

        outputs[Aircraft.Wing.CHARACTERISTIC_LENGTH] = length

        thickness_to_chord = inputs[Aircraft.Wing.THICKNESS_TO_CHORD]

        outputs[Aircraft.Wing.FINENESS] = thickness_to_chord

    def _compute_horizontal_tail(
        self, inputs, outputs, discrete_inputs=None, discrete_outputs=None
    ):
        aspect_ratio = inputs[Aircraft.HorizontalTail.ASPECT_RATIO]

        length = 0.0

        if 0.0 < aspect_ratio:
            area = inputs[Aircraft.HorizontalTail.AREA]

            length = (area / aspect_ratio)**0.5

        outputs[Aircraft.HorizontalTail.CHARACTERISTIC_LENGTH] = length

        thickness_to_chord = inputs[Aircraft.HorizontalTail.THICKNESS_TO_CHORD]

        outputs[Aircraft.HorizontalTail.FINENESS] = thickness_to_chord

    def _compute_vertical_tail(
        self, inputs, outputs, discrete_inputs=None, discrete_outputs=None
    ):
        aspect_ratio = inputs[Aircraft.VerticalTail.ASPECT_RATIO]

        length = 0.0

        if 0.0 < aspect_ratio:
            area = inputs[Aircraft.VerticalTail.AREA]

            length = (area / aspect_ratio)**0.5

        outputs[Aircraft.VerticalTail.CHARACTERISTIC_LENGTH] = length

        thickness_to_chord = inputs[Aircraft.VerticalTail.THICKNESS_TO_CHORD]

        outputs[Aircraft.VerticalTail.FINENESS] = thickness_to_chord

    def _compute_fuselage(
        self, inputs, outputs, discrete_inputs=None, discrete_outputs=None
    ):
        length = inputs[Aircraft.Fuselage.LENGTH]

        outputs[Aircraft.Fuselage.CHARACTERISTIC_LENGTH] = length

        avg_diam = inputs[Aircraft.Fuselage.AVG_DIAMETER]

        fineness = length / avg_diam

        outputs[Aircraft.Fuselage.FINENESS] = fineness

    def _compute_nacelles(
        self, inputs, outputs, discrete_inputs=None, discrete_outputs=None
    ):
        # TODO do all engines support nacelles? If not, is this deliberate, or
        # just an artifact of the implementation?
        num_eng = self.options['aviary_options'].get_val(Aircraft.Engine.NUM_ENGINES)

        avg_diam = inputs[Aircraft.Nacelle.AVG_DIAMETER]
        avg_length = inputs[Aircraft.Nacelle.AVG_LENGTH]

        char_len = np.zeros(len(num_eng), dtype=avg_diam.dtype)
        fineness = np.zeros(len(num_eng), dtype=avg_diam.dtype)

        num_idx = np.where(num_eng >= 1)
        char_len[num_idx] = avg_length[num_idx]
        fineness[num_idx] = 1.0

        calc_idx = np.intersect1d(np.where(avg_diam[num_idx] > 0), num_idx)
<<<<<<< HEAD

        calc_idx_2 = np.where(0.0 < avg_diam[calc_idx])
        fineness[calc_idx_2] = avg_length[calc_idx_2] / avg_diam[calc_idx_2]
=======
        fineness[calc_idx] = avg_length[calc_idx] / avg_diam[calc_idx]
>>>>>>> 86ccab91

        outputs[Aircraft.Nacelle.CHARACTERISTIC_LENGTH] = char_len
        outputs[Aircraft.Nacelle.FINENESS] = fineness

    def _compute_additional_fuselages(
        self, inputs, outputs, discrete_inputs=None, discrete_outputs=None
    ):
        num_fuselages = inputs[Aircraft.Fuselage.NUM_FUSELAGES]

        if num_fuselages < 2:
            return

        num_extra = num_fuselages - 1

        idx = self._num_components
        self._num_components += num_extra

        lengths = outputs[Aircraft.Design.CHARACTERISTIC_LENGTHS]

        fineness = outputs[Aircraft.Design.FINENESS]

        laminar_flow_lower = outputs[Aircraft.Design.LAMINAR_FLOW_LOWER]
        laminar_flow_upper = outputs[Aircraft.Design.LAMINAR_FLOW_UPPER]

        for _ in range(num_extra):
            lengths[idx] = lengths[3]

            fineness[idx] = fineness[3]

            laminar_flow_lower[idx] = laminar_flow_lower[3]
            laminar_flow_upper[idx] = laminar_flow_upper[3]

            idx += 1

    def _compute_additional_vertical_tails(
        self, inputs, outputs, discrete_inputs=None, discrete_outputs=None
    ):
        aviary_options: AviaryValues = self.options['aviary_options']
        num_tails = aviary_options.get_val(Aircraft.VerticalTail.NUM_TAILS)

        if num_tails < 2:
            return

        num_extra = num_tails - 1

        idx = self._num_components
        self._num_components += num_extra

        lengths = outputs[Aircraft.Design.CHARACTERISTIC_LENGTHS]

        fineness = outputs[Aircraft.Design.FINENESS]

        laminar_flow_lower = outputs[Aircraft.Design.LAMINAR_FLOW_LOWER]
        laminar_flow_upper = outputs[Aircraft.Design.LAMINAR_FLOW_UPPER]

        for _ in range(num_extra):
            lengths[idx] = lengths[2]

            fineness[idx] = fineness[2]

            laminar_flow_lower[idx] = laminar_flow_lower[2]
            laminar_flow_upper[idx] = laminar_flow_upper[2]

            idx += 1

    def _compute_canard(
        self, inputs, outputs, discrete_inputs=None, discrete_outputs=None
    ):
        area = inputs[Aircraft.Canard.AREA]

        if area <= 0.0:
            return

        thickness_to_chord = inputs[Aircraft.Canard.THICKNESS_TO_CHORD]
        aspect_ratio = inputs[Aircraft.Canard.ASPECT_RATIO]

        length = 0.0

        if 0.0 < aspect_ratio:
            length = (area / aspect_ratio)**0.5

        outputs[Aircraft.Canard.CHARACTERISTIC_LENGTH] = length

        outputs[Aircraft.Canard.FINENESS] = thickness_to_chord

    def _compute_partials_wing(self, inputs, J, discrete_inputs=None):
        aviary_options: AviaryValues = self.options['aviary_options']

        if aviary_options.get_val(Aircraft.Wing.SPAN_EFFICIENCY_REDUCTION):
            taper_ratio = inputs[Aircraft.Wing.TAPER_RATIO]
            CROOT = inputs[Names.CROOT]

            a = 2.0 * (1.0 + taper_ratio + taper_ratio**2.0)
            f = a * CROOT
            df = 2.0 * CROOT * (1.0 + 2.0 * taper_ratio)
            g = (3.0 + 3.0 * taper_ratio)
            dg = 3.0

            J[
                Aircraft.Wing.CHARACTERISTIC_LENGTH,
                Names.CROOT
            ] = a / g

            J[
                Aircraft.Wing.CHARACTERISTIC_LENGTH,
                Aircraft.Wing.TAPER_RATIO
            ] = (df * g - f * dg) / g**2

        else:
            area = inputs[Aircraft.Wing.AREA]
            glove_and_bat = inputs[Aircraft.Wing.GLOVE_AND_BAT]
            aspect_ratio = inputs[Aircraft.Wing.ASPECT_RATIO]

            a = area - glove_and_bat
            f = 0.5 * (a / aspect_ratio)**-0.5
            df = f / aspect_ratio

            J[
                Aircraft.Wing.CHARACTERISTIC_LENGTH,
                Aircraft.Wing.AREA
            ] = df

            J[
                Aircraft.Wing.CHARACTERISTIC_LENGTH,
                Aircraft.Wing.GLOVE_AND_BAT
            ] = -df

            J[
                Aircraft.Wing.CHARACTERISTIC_LENGTH,
                Aircraft.Wing.ASPECT_RATIO
            ] = -f * a / aspect_ratio**2.0

    def _compute_partials_horizontal_tail(
        self, inputs, J, discrete_inputs=None
    ):
        aspect_ratio = inputs[Aircraft.HorizontalTail.ASPECT_RATIO]

        da = dr = 0.0

        if 0.0 < aspect_ratio:
            area = inputs[Aircraft.HorizontalTail.AREA]

            f = 0.5 * (area / aspect_ratio)**-0.5
            da = f / aspect_ratio
            dr = -f * area / aspect_ratio**2.0

        J[
            Aircraft.HorizontalTail.CHARACTERISTIC_LENGTH,
            Aircraft.HorizontalTail.AREA
        ] = da

        J[
            Aircraft.HorizontalTail.CHARACTERISTIC_LENGTH,
            Aircraft.HorizontalTail.ASPECT_RATIO
        ] = dr

    def _compute_partials_vertical_tail(self, inputs, J, discrete_inputs=None):
        aspect_ratio = inputs[Aircraft.VerticalTail.ASPECT_RATIO]

        da = dr = 0.0

        if 0.0 < aspect_ratio:
            area = inputs[Aircraft.VerticalTail.AREA]

            f = 0.5 * (area / aspect_ratio)**-0.5
            da = f / aspect_ratio
            dr = -f * area / aspect_ratio**2.0

        J[
            Aircraft.VerticalTail.CHARACTERISTIC_LENGTH,
            Aircraft.VerticalTail.AREA
        ] = da

        J[
            Aircraft.VerticalTail.CHARACTERISTIC_LENGTH,
            Aircraft.VerticalTail.ASPECT_RATIO
        ] = dr

    def _compute_partials_fuselage(self, inputs, J, discrete_inputs=None):
        length = inputs[Aircraft.Fuselage.LENGTH]
        avg_diam = inputs[Aircraft.Fuselage.AVG_DIAMETER]

        J[
            Aircraft.Fuselage.FINENESS,
            Aircraft.Fuselage.LENGTH
        ] = 1.0 / avg_diam

        J[
            Aircraft.Fuselage.FINENESS,
            Aircraft.Fuselage.AVG_DIAMETER
        ] = -length / avg_diam**2.0

    def _compute_partials_nacelles(self, inputs, J, discrete_inputs=None):
        num_eng = self.options['aviary_options'].get_val(Aircraft.Engine.NUM_ENGINES)

        avg_diam = inputs[Aircraft.Nacelle.AVG_DIAMETER]
        avg_length = inputs[Aircraft.Nacelle.AVG_LENGTH]

        avg_diam = inputs[Aircraft.Nacelle.AVG_DIAMETER]
        avg_length = inputs[Aircraft.Nacelle.AVG_LENGTH]

        deriv_char_len = np.zeros(len(num_eng), dtype=avg_diam.dtype)
        deriv_fine_len = np.zeros(len(num_eng), dtype=avg_diam.dtype)
        deriv_fine_diam = np.zeros(len(num_eng), dtype=avg_diam.dtype)

        calc_idx = np.where(num_eng >= 1)
        deriv_char_len[calc_idx] = 1.0
        deriv_fine_len[calc_idx] = 1.0 / avg_diam[calc_idx]
        deriv_fine_diam[calc_idx] = -avg_length[calc_idx] / avg_diam[calc_idx]**2.0

        J[
            Aircraft.Nacelle.CHARACTERISTIC_LENGTH,
            Aircraft.Nacelle.AVG_LENGTH
        ] = deriv_char_len

        J[
            Aircraft.Nacelle.FINENESS,
            Aircraft.Nacelle.AVG_LENGTH
        ] = deriv_fine_len

        J[
            Aircraft.Nacelle.FINENESS,
            Aircraft.Nacelle.AVG_DIAMETER
        ] = deriv_fine_diam

    def _compute_partials_canard(self, inputs, J, discrete_inputs=None):
        area = inputs[Aircraft.Canard.AREA]

        if area <= 0.0:
            J[
                Aircraft.Canard.CHARACTERISTIC_LENGTH,
                Aircraft.Canard.AREA
            ] = J[
                Aircraft.Canard.CHARACTERISTIC_LENGTH,
                Aircraft.Canard.ASPECT_RATIO
            ] = J[
                Aircraft.Canard.FINENESS,
                Aircraft.Canard.THICKNESS_TO_CHORD
            ] = 0.0

            return

        aspect_ratio = inputs[Aircraft.Canard.ASPECT_RATIO]

        da = dr = 0.0

        if 0.0 < aspect_ratio:
            area = inputs[Aircraft.Canard.AREA]

            f = 0.5 * (area / aspect_ratio)**-0.5
            da = f / aspect_ratio
            dr = -f * area / aspect_ratio**2.0

        J[
            Aircraft.Canard.CHARACTERISTIC_LENGTH,
            Aircraft.Canard.AREA
        ] = da

        J[
            Aircraft.Canard.CHARACTERISTIC_LENGTH,
            Aircraft.Canard.ASPECT_RATIO
        ] = dr

        J[
            Aircraft.Canard.FINENESS,
            Aircraft.Canard.THICKNESS_TO_CHORD
        ] = 1.0<|MERGE_RESOLUTION|>--- conflicted
+++ resolved
@@ -14,13 +14,9 @@
             desc='collection of Aircraft/Mission specific options')
 
     def setup(self):
-<<<<<<< HEAD
-        count = len(self.options['aviary_options'].get_val(Aircraft.Engine.NUM_ENGINES))
-=======
         engine_count = len(self.options['aviary_options'].get_val(
             Aircraft.Engine.NUM_ENGINES))
 
->>>>>>> 86ccab91
         self.add_input(Names.CROOT, 0.0, units='unitless')
 
         add_aviary_input(self, Aircraft.Canard.AREA, 0.0)
@@ -40,13 +36,8 @@
         # add_aviary_input(self, Aircraft.HorizontalTail.LAMINAR_FLOW_UPPER, 0.0)
         add_aviary_input(self, Aircraft.HorizontalTail.THICKNESS_TO_CHORD, 0.0)
 
-<<<<<<< HEAD
-        add_aviary_input(self, Aircraft.Nacelle.AVG_DIAMETER, np.zeros(count))
-        add_aviary_input(self, Aircraft.Nacelle.AVG_LENGTH, np.zeros(count))
-=======
         add_aviary_input(self, Aircraft.Nacelle.AVG_DIAMETER, np.zeros(engine_count))
         add_aviary_input(self, Aircraft.Nacelle.AVG_LENGTH, np.zeros(engine_count))
->>>>>>> 86ccab91
         # add_aviary_input(self, Aircraft.Nacelle.LAMINAR_FLOW_LOWER, 0.0)
         # add_aviary_input(self, Aircraft.Nacelle.LAMINAR_FLOW_UPPER, 0.0)
 
@@ -76,14 +67,9 @@
 
         add_aviary_output(self, Aircraft.HorizontalTail.FINENESS, 0.0)
 
-<<<<<<< HEAD
-        add_aviary_output(self, Aircraft.Nacelle.CHARACTERISTIC_LENGTH, np.zeros(count))
-        add_aviary_output(self, Aircraft.Nacelle.FINENESS, np.zeros(count))
-=======
         add_aviary_output(self, Aircraft.Nacelle.CHARACTERISTIC_LENGTH,
                           np.zeros(engine_count))
         add_aviary_output(self, Aircraft.Nacelle.FINENESS, np.zeros(engine_count))
->>>>>>> 86ccab91
 
         add_aviary_output(
             self, Aircraft.VerticalTail.CHARACTERISTIC_LENGTH, 0.0
@@ -332,13 +318,9 @@
         fineness[num_idx] = 1.0
 
         calc_idx = np.intersect1d(np.where(avg_diam[num_idx] > 0), num_idx)
-<<<<<<< HEAD
 
         calc_idx_2 = np.where(0.0 < avg_diam[calc_idx])
         fineness[calc_idx_2] = avg_length[calc_idx_2] / avg_diam[calc_idx_2]
-=======
-        fineness[calc_idx] = avg_length[calc_idx] / avg_diam[calc_idx]
->>>>>>> 86ccab91
 
         outputs[Aircraft.Nacelle.CHARACTERISTIC_LENGTH] = char_len
         outputs[Aircraft.Nacelle.FINENESS] = fineness
