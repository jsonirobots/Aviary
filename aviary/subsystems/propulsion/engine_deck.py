"""
Define utilities for building engine decks.

Classes
-------
EngineDeck : the interface for an engine deck builder.

Attributes
----------
accepted_headers : dict
    The strings that are accepted as valid header names after converted to all lowercase
    with all whitespace removed, mapped to the enum EngineModelVariables.

required_variables : set
    Variables that must be present in an EngineDeck's DATA_FILE (Mach, altitude, etc.)

required_options : tuple
    Options that must be present in an EngineDeck's options attribute.

dependent_options : dict
    Options that may or may not be required based on the presence or value of other
    provided options.
"""

import math
import warnings

import numpy as np
import openmdao.api as om

from openmdao.utils.units import convert_units

from aviary.subsystems.propulsion.engine_model import EngineModel
from aviary.subsystems.propulsion.engine_scaling import EngineScaling
from aviary.subsystems.propulsion.engine_sizing import SizeEngine
from aviary.subsystems.propulsion.utils import (EngineModelVariables,
                                                convert_geopotential_altitude,
                                                default_units)
from aviary.utils.aviary_values import AviaryValues, NamedValues, get_keys, get_items
from aviary.variable_info.variable_meta_data import _MetaData
from aviary.variable_info.variables import Aircraft, Dynamic, Mission, Settings
from aviary.utils.csv_data_file import read_data_file
from aviary.interface.utils.markdown_utils import round_it


MACH = EngineModelVariables.MACH
ALTITUDE = EngineModelVariables.ALTITUDE
THROTTLE = EngineModelVariables.THROTTLE
HYBRID_THROTTLE = EngineModelVariables.HYBRID_THROTTLE
THRUST = EngineModelVariables.THRUST
TAILPIPE_THRUST = EngineModelVariables.TAILPIPE_THRUST
GROSS_THRUST = EngineModelVariables.GROSS_THRUST
SHAFT_POWER = EngineModelVariables.SHAFT_POWER
SHAFT_POWER_CORRECTED = EngineModelVariables.SHAFT_POWER_CORRECTED
RAM_DRAG = EngineModelVariables.RAM_DRAG
FUEL_FLOW = EngineModelVariables.FUEL_FLOW
ELECTRIC_POWER = EngineModelVariables.ELECTRIC_POWER
NOX_RATE = EngineModelVariables.NOX_RATE
TEMPERATURE = EngineModelVariables.TEMPERATURE_ENGINE_T4
# EXIT_AREA = EngineModelVariables.EXIT_AREA

# EngineDeck assumes all aliases point to an enum, these are used internally only
aliases = {
    # whitespaces are replaced with underscores converted to lowercase before
    # comparison with keys
    MACH: ['m', 'mn', 'mach', 'mach_number'],
    ALTITUDE: ['altitude', 'alt', 'h'],
    THROTTLE: ['throttle', 'power_code', 'pc'],
    HYBRID_THROTTLE: ['hybrid_throttle', 'hpc', 'hybrid_power_code', 'electric_throttle'],
    THRUST: ['thrust', 'net_thrust'],
    GROSS_THRUST: ['gross_thrust'],
    RAM_DRAG: ['ram_drag'],
    FUEL_FLOW: ['fuel', 'fuel_flow', 'fuel_flow_rate'],
    ELECTRIC_POWER: 'electric_power',
    NOX_RATE: ['nox', 'nox_rate'],
    TEMPERATURE: ['t4', 'temp', 'temperature'],
    SHAFT_POWER: ['shaft_power', 'shp'],
    SHAFT_POWER_CORRECTED: ['shaft_power_corrected', 'shpcor', 'corrected_horsepower'],
    TAILPIPE_THRUST: ['tailpipe_thrust'],
}

# these variables must be present in engine performance data
default_required_variables = {
    MACH,
    ALTITUDE,
    THROTTLE,
    THRUST
}

# EngineDecks internally require these options to have values. Input checks will set
# these options to default values in self.options if they are not provided
required_options = (
    Aircraft.Engine.SCALE_PERFORMANCE,
    Aircraft.Engine.IGNORE_NEGATIVE_THRUST,
    Aircraft.Engine.GEOPOTENTIAL_ALT,
    Aircraft.Engine.GENERATE_FLIGHT_IDLE,
    # TODO fuel flow scaler is required for the EngineScaling component but does not need
    #      to be defined on a per-engine basis, so it could exist only in the problem-
    #      level aviary_options without issue. Is this a propulsion_preprocessor task?
    Mission.Summary.FUEL_FLOW_SCALER
)

# options that are only required based on the value of another option
dependent_options = {
    Aircraft.Engine.GENERATE_FLIGHT_IDLE: (Aircraft.Engine.FLIGHT_IDLE_THRUST_FRACTION,
                                           Aircraft.Engine.FLIGHT_IDLE_MIN_FRACTION,
                                           Aircraft.Engine.FLIGHT_IDLE_MAX_FRACTION,)
}


class EngineDeck(EngineModel):
    """
    EngineModel that obtains performance data from a tabular input file or memory.

    Attributes
    ----------
    name : str ('engine')
        Object label.
    options : AviaryValues (<empty>)
        Inputs and options related to engine model.
    data : NamedVaues (<empty>), optional
        Engine performance data (optional). If provided, used instead of tabular data
        file.
    required_variables : set, optional
        A set of required variables (from EngineModelVariables) for this EngineDeck.
        Defaults to the required set {ALTITUDE, MACH, THROTTLE, THRUST}.

    Methods
    -------
    build_pre_mission
    build_mission
    get_val
    set_val
    update
    """

    def __init__(self, name='engine_deck', options: AviaryValues = None,
                 data: NamedValues = None, required_variables=default_required_variables):
        if data is not None:
            self.read_from_file = False
        else:
            self.read_from_file = True
            # TODO update default name to be based on filename

        # also calls _preprocess_inputs() as part of EngineModel __init__
        super().__init__(name, options)

        # copy of raw data read from data_file or memory, never modified or used outside
        #     EngineDeck
        self._original_data = {key: np.array([]) for key in EngineModelVariables}
        # working copy of engine performance data, is modified during data pre-processing
        self.data = {key: np.array([]) for key in EngineModelVariables}
        # gross thrust and ram drag are not used outside of EngineDeck, remove from
        #     working data
        if GROSS_THRUST in self.data:
            self.data.pop(GROSS_THRUST)
        if RAM_DRAG in self.data:
            self.data.pop(RAM_DRAG)
        # tailpipe thrust is also not bookkept outside of EngineDeck, remove
        if TAILPIPE_THRUST in self.data:
            self.data.pop(TAILPIPE_THRUST)

        # number of data points in engine data
        self.model_length = 0

        self.throttle_min = 0.0
        self.throttle_max = 1.0
        self.hybrid_throttle_min = 0.0
        self.hybrid_throttle_max = 1.0

        # absolute tolerance for how far apart two points must be to be counted as unique
        self.mach_tol = 0.01
        self.alt_tol = 10.0  # ft
        self.thrust_tol = 1  # lbf

        # Create dict for variables present in engine data with associated units
        self.engine_variables = {}

        # TODO make this an option - disabling global throttle ranges is better to
        #      prevent unintended extrapolation, but breaks missions using GASP-based
        #      engines that have uneven throttle ranges (need t4 constraint on mission
        #      to truly fix)
        self.global_throttle = True
        self.global_hybrid_throttle = True

        # ensure required variables are a set
        self.required_variables = {*required_variables}

        self._set_variable_flags()

        self._setup(data)

    def _preprocess_inputs(self):
        """
        Checks that provided options are valid and logically consistent. Raises errors
        for non-recoverable issues, issues warnings for minor problems that are fixed at
        runtime.

        Raises
        ------
        TypeError
            If provided options are not an instance of AviaryValues (or None).
        FileNotFoundError
            If the provided DATA_FILE cannot be found.
        """
        super()._preprocess_inputs()

        options = self.options

        # CHECK FOR REQUIRED OPTIONS
        additional_options = ()
        if self.read_from_file:
            additional_options = (Aircraft.Engine.DATA_FILE,)

        for key in additional_options + required_options:
            if key not in options:
                val = _MetaData[key]['default_value']
                units = _MetaData[key]['units']

                if self.get_val(Settings.VERBOSITY).value >= 1:
                    warnings.warn(
                        f'<{key}> is a required option for EngineDecks, but has not been '
                        f'specified for EngineDeck <{self.name}>. The default value '
                        f"{val}{' ' + units if units != 'unitless' else ''} will be used.")

                self.set_val(key, val, units)

        # check dependent options
        for key in dependent_options:
            if self.get_val(key):
                for item in dependent_options[key]:
                    if item not in options:
                        val = _MetaData[item]['default_value']
                        units = _MetaData[item]['units']
                        self.set_val(item, val, units)

        # LOGIC CHECKS
        if self.get_val(Aircraft.Engine.GENERATE_FLIGHT_IDLE):
            idle_min = self.get_val(Aircraft.Engine.FLIGHT_IDLE_MIN_FRACTION)
            idle_max = self.get_val(Aircraft.Engine.FLIGHT_IDLE_MAX_FRACTION)
            # Allowing idle fractions to be equal, i.e. fixing flight idle conditions
            # instead of extrapolation
            if idle_min > idle_max:
                if self.get_val(Settings.VERBOSITY).value >= 1:
                    warnings.warn(
                        f'EngineDeck <{self.name}>: Minimum flight idle fraction exceeds maximum '
                        f'flight idle fraction. Values for min and max fraction will be flipped.'
                    )
                self.set_val(Aircraft.Engine.FLIGHT_IDLE_MIN_FRACTION,
                             val=idle_max)
                self.set_val(Aircraft.Engine.FLIGHT_IDLE_MAX_FRACTION,
                             val=idle_min)

        # check that sufficient information on engine scaling is provided
        # default behavior is to calculate scale factor based on thrust target
        engine_mapping = get_keys(self.options)

        # check if scale factor and thrust target are user defined and check consistency
        scale_performance = self.get_val(Aircraft.Engine.SCALE_PERFORMANCE)
        scale_factor_provided = False
        thrust_provided = False
        # was scale factor originally provided? (Not defaulted)
        if Aircraft.Engine.SCALE_FACTOR in engine_mapping:
            scale_factor_provided = True
        # was scaled thrust originally provided? (Not defaulted)
        if Aircraft.Engine.SCALED_SLS_THRUST in engine_mapping:
            thrust_provided = True

        # user provided target thrust or scale factor, but performance scaling is off
        if scale_performance and (scale_factor_provided or thrust_provided) and self.get_val(Settings.VERBOSITY).value >= 1:
            warnings.warn(
                f'EngineDeck <{self.name}>: Scaling targets are provided, but will be '
                'ignored because performance scaling is disabled. Set '
                'aircraft:engine:SCALE_PERFORMANCE to True to enable scaling.'
            )

    def _set_variable_flags(self):
        """
        Sets flags in EngineDeck to communicate which (non-required) variables are
        avaliable to greater propulsion module.
        """
        engine_variables = self.engine_variables

        # these flags allow external code to query the EngineDeck for avaliable
        # variables, without having to manually check self.engine_variables (which
        # requires importing EngineModelVariables)
        self.use_thrust = THRUST in engine_variables or TAILPIPE_THRUST in engine_variables
        self.use_fuel = FUEL_FLOW in engine_variables
        self.use_electricity = ELECTRIC_POWER in engine_variables
        self.use_hybrid_throttle = HYBRID_THROTTLE in engine_variables
        self.use_nox = NOX_RATE in engine_variables
        self.use_t4 = TEMPERATURE in engine_variables
        self.use_shaft_power = SHAFT_POWER in engine_variables or SHAFT_POWER_CORRECTED in engine_variables
        # self.use_exit_area = EXIT_AREA in engine_variables

    def _setup(self, data):
        """
        Read in and process engine data:

            Check data consistency.

            Convert altitudes to geometric.

            Sort and pack data.

            Determine reference thrust.

            Normalize throttles/hybrid throttles.

            Fill flight idle points.
        """
        self._read_data(data)

        # perform consistency checks on data
        self._check_data()

        # convert geopotential altitude to geometric if required
        if self.get_val(Aircraft.Engine.GEOPOTENTIAL_ALT):
            self.data[ALTITUDE] = convert_geopotential_altitude(
                self.data[ALTITUDE])

        # sort and organize data
        self._pack_data()

        if self.use_thrust:
            # assign reference sls thrust from engine deck, perform sanity checks
            self._set_reference_thrust()

        # normalize throttle and hybrid throttle (if included) to |0-1| scale
        self._normalize_throttle()

        # extrapolate flight idle data if requested
        if self.get_val(Aircraft.Engine.GENERATE_FLIGHT_IDLE):
            self._generate_flight_idle()

    def _read_data(self, raw_data: NamedValues):
        """
        Import tabular engine data; either from memory or from a data file.

        Parameters
        ----------
        raw_data : NamedValues (optional)
            Data provided via a NamedValues object. Will be used as data source instead
            of Aircraft.Engine.DATA_FILE if self.read_from_file is False

        Raises
        ------
        ValueError
            If non-numerical data found in DATA_FILE (not including header or comments).
        """
        # custom error messages depending on data type
        if self.read_from_file:
            message = f'<{self.get_val(Aircraft.Engine.DATA_FILE)}>'
        else:
            message = f'EngineDeck <{self.name}>'

        # get data (as NamedValues object) from data file
        if self.read_from_file:
            data_file = self.get_val(Aircraft.Engine.DATA_FILE)

            # read csv file - currently not saving comments
            raw_data = read_data_file(data_file, aliases=aliases)

        else:
            # run provided data through aliases
            # create dict of what names to change, modify outside of loop
            alias_dict = {}
            for item in get_items(raw_data):
                var = item[0]
                val = item[1][0]
                units = item[1][1]
                # quick "reverse" lookup of aliases
                for key in aliases:
                    if var in aliases[key]:
                        alias_dict[var] = key
                        break

            # replace old names with aliased ones
            for name in alias_dict:
                val, units = raw_data.get_item(name)
                raw_data.delete(name)
                raw_data.set_val(alias_dict[name], val, units)

        # Loop through all variables in provided data. Track which valid variables are
        #    included with the data and save raw data for reference
        for key in get_keys(raw_data):
            val, units = raw_data.get_item(key)
            if key in aliases:
                # Convert data to expected units. Required so settings like tolerances
                # that assume units work as expected
                try:
                    val = np.array([convert_units(i, units, default_units[key])
                                   for i in val])
                except TypeError:
                    raise TypeError(f"{message}: units of '{units}' provided for "
                                    f'<{key.name}> are not compatible with expected units '
                                    f'of {default_units[key]}')

                # Engine_variables currently only used to store "valid" engine variables
                # as defined in EngineModelVariables Enum
                self.engine_variables[key] = default_units[key]

            else:
                if self.get_val(Settings.VERBOSITY).value >= 1:
                    warnings.warn(
                        f'{message}: header <{key}> was not recognized, and will be skipped')

            # save all data in self._original_data, including skipped variables
            self._original_data[key] = val

        if not self.engine_variables:
            raise UserWarning(f'No valid engine variables found in data for {message}')

        # set flags using updated engine_variables
        self._set_variable_flags()

        # Copy data from original data (never modified) to working data (changed through
        #    sorting, generating missing data, etc.)
        # self.data contains all keys in EngineModelVariables except for ram drag and
        #    gross thrust
        for key in self.data:
            self.data[key] = self._original_data[key]

    def _check_data(self):
        """
        Checks for consistency of provided thrust and drag data, ensures no required
        variables are missing, fills unused variabes with a default value of zero, and
        removes negative thrusts if requested.

        Raises
        ------
        UserWarning
            If provided net thrust does not match difference between provided gross
            thrust and ram drag within tolerance.
        UserWarning
            If required variables are not present in the provided engine data.
        """
        # custom error messages depending on data type
        if self.read_from_file:
            message = f'<{self.get_val(Aircraft.Engine.DATA_FILE)}>'
        else:
            message = f'EngineDeck <{self.name}>'

        engine_variables = self.engine_variables

        # Handle ram drag, net and gross thrust and potential conflicts in value or units
        # Warn user if they provide partial info for calulated thrust
        # Not a fail state if net thrust is still provided
        # If both net thrust and components for calculated thrust both provided, a sanity
        #   check that they match is done after reading data
        if THRUST in engine_variables:
            # if thrust is present, but gross thrust or ram drag also present raise warning
            if GROSS_THRUST in engine_variables and not RAM_DRAG in engine_variables:
                warnings.warn(f'{message} contains both net and '
                              'gross thrust. Only net thrust will be used.')
            if not GROSS_THRUST in engine_variables and RAM_DRAG in engine_variables:
                warnings.warn(f'{message} contains both net thrust '
                              'and ram drag. Only net thrust will be used.')

        if RAM_DRAG in engine_variables and GROSS_THRUST in engine_variables:
            # Check that units are the same. Variables have already been checked for valid
            # units, so it is assumed they are convertable. Prioritizes thrust units
            if engine_variables[RAM_DRAG] != engine_variables[GROSS_THRUST]:
                self.data[RAM_DRAG] = convert_units(self.data,
                                                    engine_variables[RAM_DRAG],
                                                    engine_variables[GROSS_THRUST])
                engine_variables[RAM_DRAG] = engine_variables[GROSS_THRUST]

            net_thrust_calc = self._original_data[GROSS_THRUST] \
                - self._original_data[RAM_DRAG]
            # prefer using directly provided values for net thrust vs. calculating
            if THRUST in engine_variables:
                res = abs(net_thrust_calc - self._original_data[THRUST])
                if np.any(self.thrust_tol > res):
                    raise UserWarning('Provided net thrust is not equal to difference '
                                      '(within tolerance) between gross thrust and ram '
                                      f'drag in {message}')
            else:
                # store net thrust in THRUST key instead of gross thrust
                self.data[THRUST] = net_thrust_calc
                engine_variables[THRUST] = engine_variables[GROSS_THRUST]

        if TAILPIPE_THRUST in engine_variables:
            # tailpipe thrust is not bookept separately in Aviary. Add to net thrust.
            if THRUST in engine_variables:
                self.data[THRUST] = self._original_data[THRUST] + \
                    self._original_data[TAILPIPE_THRUST]
            else:
                self.data[THRUST] = self._original_data[TAILPIPE_THRUST]
                engine_variables[THRUST] = engine_variables[TAILPIPE_THRUST]

        # remove now unneeded dependent variables from engine_variables
        if RAM_DRAG in engine_variables:
            engine_variables.pop(RAM_DRAG)
        if GROSS_THRUST in engine_variables:
            engine_variables.pop(GROSS_THRUST)
        if TAILPIPE_THRUST in engine_variables:
            engine_variables.pop(TAILPIPE_THRUST)

        # Handle shaft power (corrected and uncorrected). It is not possible to compare
        # them for consistency, as that requires information not avaliable here
        # (freestream air temp and pressure). Instead, we must trust the source and
        # assume either data set is valid and can be used.
        if SHAFT_POWER in engine_variables and SHAFT_POWER_CORRECTED in engine_variables and self.get_val(Settings.VERBOSITY).value >= 1:
            warnings.warn('Both corrected and uncorrected shaft horsepower are '
                          f'present in {message}. The two cannot be validated for '
                          'consistency, and either variable could be utilized if '
                          'any subsystem requests it as an input.')

        self._set_variable_flags()

        self.model_length = len(self.data[ALTITUDE])

        # check that all required variables are present in engine data
        if not self.required_variables.issubset(engine_variables):
            # gather all missing required variables
            missing_variables = set()
            for var in engine_variables:
                if var in self.required_variables:
                    missing_variables.add(var)

            # if missing_variables is not empty
            if not missing_variables:
                raise UserWarning(f'Required variables {missing_variables} are '
                                  f'missing from {message}'
                                  )

        # Set all unused variables to default value of zero
        model = self.data
        for key in model:
            if not len(model[key]):
                model[key] = np.zeros(self.model_length)

        # removes data points with negative thrust if requested
        if self.get_val(Aircraft.Engine.IGNORE_NEGATIVE_THRUST):
            keep_idx = np.where(model[THRUST] >= 0)
            for key in model:
                model[key] = model[key][keep_idx]

    def _generate_flight_idle(self):
        """
        Generate flight idle data via extrapolation from lowest points in data set,
        bound by upper and lower constraints set by user.

        Requires sorted, packed data with normalized throttles.

        Modifies unpacked data in place, updates packed data.
        """
        def _extrapolate(array):
            """
            Linearly extrapolate variable to idle thrust point.

            Parameters
            ----------
            array : numpy.ndarray
                Data used for extrapolation.

            Returns
            -------
            rvalue : float
                Extrapolated flight idle value.
            """
            y0 = array[0]
            y1 = array[1]

            if y0 == 0 and y1 == 0:
                return 0

            rvalue = (
                y0 + (y1 - y0) * extrap_term
            )

            return rvalue

        idle_thrust_fract = self.get_val(Aircraft.Engine.FLIGHT_IDLE_THRUST_FRACTION)
        idle_min_fract = self.get_val(Aircraft.Engine.FLIGHT_IDLE_MIN_FRACTION)
        idle_max_fract = self.get_val(Aircraft.Engine.FLIGHT_IDLE_MAX_FRACTION)

        packed_data = self.packed_data

        # variables whose idle value is directly calculated based on FLIGHT_IDLE_THRUST_FRACTION
        direct_calc_vars = []
        if THRUST in self.engine_variables:
            direct_calc_vars.append(THRUST)
        if SHAFT_POWER_CORRECTED in self.engine_variables:
            direct_calc_vars.append(SHAFT_POWER_CORRECTED)
        if SHAFT_POWER in self.engine_variables:
            direct_calc_vars.append(SHAFT_POWER)

        # stored information about packed data
        mach_max_count = self.mach_max_count
        alt_max_count = self.alt_max_count
        data_indices = self.data_indices

        # Throttle is already normalized from 0 to 1. Set flight idle to -0.1, which will
        # get re-normalized to 0
        # -0.1 is chosen to avoid stretching out the data range while at the same time
        # avoiding "discontinuities" in engine data from arbitrarily small negative
        # throttle (e.g. -1e-6). Basically, this is an arbitrary number
        throttle_idle = -0.1
        hybrid_throttle_idle = 0

        idle_points = {key: np.empty(0) for key in packed_data}

        # Normally, only one idle point is needed - however, when hybrid throttle is
        # present, there needs to be a sweep of points for a given Mach/alt/throttle
        # to satisfy the interpolator's requirements for at least 3 points per dimension
        # The data values at each point in the sweep are kept identical (e.g. same thrust,
        # fuel flow, etc. as calculated by extrapolation)
        num_points = 1
        if self.use_hybrid_throttle:
            num_points = 3
            # How far apart the "fake" points should be from the actual idle point
            # This time, we want an arbitrarily small number
            h_tol = 1e-4

        for M in range(mach_max_count):
            for A in range(alt_max_count):
                # if no data at this Mach, alt index combination, skip
                if data_indices[M, A] == 0:
                    continue

                # don't generate flight idle points if thrust is already zero or negative
                # at lowest index
                if packed_data[THRUST][M, A, 0] <= self.thrust_tol:
                    continue

                # define known data for idle point (independent variables)
                idle_points[MACH] = np.append(
                    idle_points[MACH], [packed_data[MACH][M, A, 0]] * num_points)
                idle_points[ALTITUDE] = np.append(
                    idle_points[ALTITUDE], [packed_data[ALTITUDE][M, A, 0]] * num_points)
                idle_points[THROTTLE] = np.append(
                    idle_points[THROTTLE], [throttle_idle] * num_points)
                if self.use_hybrid_throttle:
                    hybrid_throttle_range = np.linspace(hybrid_throttle_idle-h_tol,
                                                        hybrid_throttle_idle+h_tol,
                                                        num_points)
                    idle_points[HYBRID_THROTTLE] = np.append(
                        idle_points[HYBRID_THROTTLE], hybrid_throttle_range)
                else:
                    idle_points[HYBRID_THROTTLE] = np.append(
                        idle_points[HYBRID_THROTTLE], hybrid_throttle_idle)

                # if there is only one data point at this Mach, alt combination, use
                # thrust fraction instead of extrapolation
                # TODO idle currently calculated using lowest index data points - this is not
                #      guaranteed to be at hybrid throttle idle point, could be negative
                if data_indices[M, A] == 1:
                    for key in packed_data:
                        if key not in [
                                MACH,
                                ALTITUDE,
                                THROTTLE,
                                HYBRID_THROTTLE] + direct_calc_vars:
                            idle_value = packed_data[key][M, A, 0] * idle_thrust_fract
                            var_min = packed_data[key][M, A, -1] * idle_min_fract
                            var_max = packed_data[key][M, A, -1] * idle_max_fract

                            if idle_value < var_min:
                                idle_value = var_min
                            elif idle_value > var_max:
                                idle_value = var_max

                            idle_points[key] = np.append(idle_points[key],
                                                         [idle_value] * num_points)
                            # add Mach, alt combination to idle_points with idle power
                            # codes

                    # thrust, shaft powers do not get idle_min/max checks
                    for var in direct_calc_vars:
                        idle_points[var] = np.append(idle_points[var],
                                                     [[packed_data[var][M, A, 0]
                                                       * idle_thrust_fract]] * num_points)
                    # move to next data point
                    continue

                # calculate idle thrust, shaft powers as a percentage of max thrust at Mach, alt point
                for var in direct_calc_vars:
                    idle_calc_value = packed_data[var][M, A, data_indices[M, A] - 1]\
                        * idle_thrust_fract

                    # add this point to idle_points
                    idle_points[var] = np.append(idle_points[var],
                                                 [idle_calc_value] * num_points)

                    # Calculate term for linear extrapolation - shaft power has highest
                    # "preference" since it is last in the list, followed by corrected
                    # shaft power then finally thrust. This is designed for compatibility
                    # with turboshaft engine decks in TurbopropModels.
                    # Only one extrapolation term can be used for all dependent vars
                    extrap_term = (idle_calc_value - packed_data[var][M, A, 0]) / (
                        packed_data[var][M, A, 1] - packed_data[var][M, A, 0])

                # compute idle data
                for key in packed_data:
                    # skip independent variables or thrust, which is already calculated
                    if key not in [
                            MACH,
                            ALTITUDE,
                            THROTTLE,
                            HYBRID_THROTTLE] + direct_calc_vars:
                        # extrapolate to idle from lowest two throttle points in data
                        idle_value = _extrapolate(packed_data[key][M, A])

                        # idle cannot be below or above user-set limits
                        var_min = packed_data[key][M, A, -1] * idle_min_fract
                        var_max = packed_data[key][M, A, -1] * idle_max_fract

                        if idle_value < var_min:
                            idle_value = var_min
                        elif idle_value > var_max:
                            idle_value = var_max

                        # store newly computed idle point
                        idle_points[key] = np.append(idle_points[key],
                                                     [idle_value] * num_points)

        # add idle points to data
        for key in packed_data:
            self.data[key] = np.append(self.data[key], idle_points[key])

        # update model length
        self.model_length = len(self.data[ALTITUDE])

        # save idle points, in case they are wanted later
        self.idle_points = idle_points

        # Re-sort and re-pack data with flight idle information to keep data
        # structures consistent
        self._pack_data()

        # Re-normalize throttle since "dummy" idle values were used
        self._normalize_throttle()

    def build_pre_mission(self, aviary_inputs) -> om.ExplicitComponent:
        """
        Build components to be added to pre-mission propulsion subsystem.

        Returns
        -------
            SizeEngine component specific to this EngineDeck, used for calculating engine
            scaling factors.
        """

        return SizeEngine(aviary_options=self.options)

    def _build_engine_interpolator(self, num_nodes, aviary_inputs):
        """
        Builds the OpenMDAO metamodel component for the engine deck.
        Currently only the semistructured model is supported.
        """
        interp_method = self.get_val(Aircraft.Engine.INTERPOLATION_METHOD)
        # interpolator object for engine data
        engine = om.MetaModelSemiStructuredComp(
            method=interp_method, extrapolate=True, vec_size=num_nodes)

        units = default_units
        for key in self.engine_variables:
            units[key] = self.engine_variables[key]
        self.engine_variable_units = units

        # add inputs and outputs to interpolator
        engine.add_input(Dynamic.Mission.MACH,
                         self.data[MACH],
                         units='unitless',
                         desc='Current flight Mach number')
        engine.add_input(Dynamic.Mission.ALTITUDE,
                         self.data[ALTITUDE],
                         units=units[ALTITUDE],
                         desc='Current flight altitude')
        engine.add_input(Dynamic.Mission.THROTTLE,
                         self.data[THROTTLE],
                         units='unitless',
                         desc='Current engine throttle')
        if self.use_hybrid_throttle:
            engine.add_input(Dynamic.Mission.HYBRID_THROTTLE,
                             self.data[HYBRID_THROTTLE],
                             units='unitless',
                             desc='Current engine hybrid throttle')
        engine.add_output('thrust_net_unscaled',
                          self.data[THRUST],
                          units=units[THRUST],
                          desc='Current net thrust produced (unscaled)')
        engine.add_output('fuel_flow_rate_unscaled',
                          self.data[FUEL_FLOW],
                          units=units[FUEL_FLOW],
                          desc='Current fuel flow rate (unscaled)')
        engine.add_output('electric_power_unscaled',
                          self.data[ELECTRIC_POWER],
                          units=units[ELECTRIC_POWER],
                          desc='Current electric energy rate (unscaled)')
        engine.add_output('nox_rate_unscaled',
                          self.data[NOX_RATE],
                          units=units[NOX_RATE],
                          desc='Current NOx emission rate (unscaled)')
        # Shaft power and temperature are not summed to system-level totals, so their
        # inclusion in outputs is optional
        # Summation of shaft power can happen but is not currently implemented
        if self.use_shaft_power:
            if SHAFT_POWER in self.engine_variables:
                shaft_power_data = self.data[SHAFT_POWER]
                shaft_power_units = units[SHAFT_POWER]
                desc = 'Current shaft power (unscaled)'
                engine.add_output('shaft_power_unscaled',
                                  shaft_power_data,
                                  units=shaft_power_units,
                                  desc=desc)
            else:
                shaft_power_data = self.data[SHAFT_POWER_CORRECTED]
                shaft_power_units = units[SHAFT_POWER_CORRECTED]
                desc = 'Current corrected shaft power (unscaled)'
                engine.add_output('shaft_power_corrected_unscaled',
                                  shaft_power_data,
                                  units=shaft_power_units,
                                  desc=desc)
        if self.use_t4:
            engine.add_output(Dynamic.Mission.TEMPERATURE_ENGINE_T4,
                              self.data[TEMPERATURE],
                              units=units[TEMPERATURE],
                              desc='Current turbine exit temperature')
        # if self.use_exit_area:
        # engine.add_output('exit_area_unscaled',
        #                   self.data[EXIT_AREA],
        #                   units='ft**2',
        #                   desc='Current exit area (unscaled)')

        return engine

    def build_mission(self, num_nodes, aviary_inputs) -> om.Group:
        """
        Creates interpolator objects to be added to mission-level propulsion subsystem.
        Interpolators must be re-generated for each ODE due to potentialy different
        num_nodes in each mission segment.

        Parameters
        ----------
        num_nodes : int
            Number of nodes present in the current Dymos phase of mission analysis.

        Returns
        -------
        engine_group : openmdao.core.Group
            An OpenMDAO group containing engine data interpolators, an EngineScaling
            component, and max throttle/max hybrid_throttle generating components as
            needed for this EngineDeck.
        """
        interp_method = self.get_val(Aircraft.Engine.INTERPOLATION_METHOD)

        engine_group = om.Group()

        engine = self._build_engine_interpolator(num_nodes, aviary_inputs)
        units = self.engine_variable_units

        # Create copy of interpolation component that computes max thrust/shp for current
        # flight condition
        # NOTE max thrust is assumed to occur at maximum throttle and hybrid throttle
        #      for each flight condition
        # TODO Use solver to find throttle/hybrid throttle for maximum thrust at given flight condition?
        #      Pre-solve max throttle/hybrid throttle for each flight condition, interpolate on
        #      reduced data set?
        if self.use_thrust or self.use_shaft_power:
            if self.global_throttle or (self.global_hybrid_throttle
                                        and self.use_hybrid_throttle):
                # create IndepVarComp to pass maximum throttle is to max thrust interpolator
                fixed_throttles = om.IndepVarComp()
                if self.global_throttle:
                    fixed_throttles.add_output('throttle_max',
                                               val=np.ones(num_nodes) *
                                               self.throttle_max,
                                               units='unitless',
                                               desc='Engine maximum throttle')
                if self.global_hybrid_throttle and self.use_hybrid_throttle:
                    fixed_throttles.add_output('hybrid_throttle_max',
                                               val=np.ones(num_nodes) *
                                               self.hybrid_throttle_max,
                                               units='unitless',
                                               desc='Engine maximum hybrid throttle')
            if not (self.global_throttle or (self.global_hybrid_throttle
                                             and self.use_hybrid_throttle)):
                interp_throttles = om.MetaModelSemiStructuredComp(method=interp_method,
                                                                  extrapolate=False,
                                                                  vec_size=num_nodes)

                packed_data = self.packed_data
                mach_table = np.array([])
                alt_table = np.array([])

                for M in range(self.mach_max_count):
                    for A in range(self.alt_max_count):
                        if self.data_indices[M, A] != 0:
                            mach_table = np.append(
                                mach_table, packed_data[MACH][M, A, 0])
                            alt_table = np.append(
                                alt_table, packed_data[ALTITUDE][M, A, 0])

                # add inputs and outputs to interpolator
                interp_throttles.add_input(Dynamic.Mission.MACH,
                                           mach_table,
                                           units='unitless',
                                           desc='Current flight Mach number')
                interp_throttles.add_input(Dynamic.Mission.ALTITUDE,
                                           alt_table,
                                           units=units[ALTITUDE],
                                           desc='Current flight altitude')
                if not self.global_throttle:
                    interp_throttles.add_output('throttle_max',
                                                self.throttle_max,
                                                units='unitless',
                                                desc='max throttle avaliable at current '
                                                'flight condition')
                if not self.global_hybrid_throttle and self.use_hybrid_throttle:
                    interp_throttles.add_output('hybrid_throttle_max',
                                                self.hybrid_throttle_max,
                                                units='unitless',
                                                desc='max hybrid throttle avaliable at '
                                                     'current flight condition')

            # Calculation of max thrust currently done with a duplicate of the engine
            # model and scaling components
            max_thrust_engine = om.MetaModelSemiStructuredComp(
                method=interp_method, extrapolate=False, vec_size=num_nodes)

            max_thrust_engine.add_input(Dynamic.Mission.MACH,
                                        self.data[MACH],
                                        units='unitless',
                                        desc='Current flight Mach number')
            max_thrust_engine.add_input(Dynamic.Mission.ALTITUDE,
                                        self.data[ALTITUDE],
                                        units=units[ALTITUDE],
                                        desc='Current flight altitude')
            # replace throttle coming from mission with max value based on flight condition
            max_thrust_engine.add_input('throttle_max',
                                        self.data[THROTTLE],
                                        units='unitless',
                                        desc='Current engine throttle')
            if self.use_hybrid_throttle:
                # replace hybrid throttle coming from mission with max value based on
                # flight condition
                max_thrust_engine.add_input('hybrid_throttle_max',
                                            self.data[HYBRID_THROTTLE],
                                            units='unitless',
                                            desc='Current engine hybrid throttle')
            max_thrust_engine.add_output('thrust_net_max_unscaled',
                                         self.data[THRUST],
                                         units=units[THRUST],
                                         desc='maximum thrust that can currently be produced')
        if self.use_shaft_power:
            if SHAFT_POWER in self.engine_variables:
                max_thrust_engine.add_output('shaft_power_max_unscaled',
                                             self.data[SHAFT_POWER],
                                             units=units[SHAFT_POWER],
                                             desc='maximum shaft power that can currently be produced')
            else:
                max_thrust_engine.add_output('shaft_power_corrected_max_unscaled',
                                             self.data[SHAFT_POWER_CORRECTED],
                                             units=units[SHAFT_POWER_CORRECTED],
                                             desc='maximum corrected shaft power that can currently be produced')

        else:
            # If engine does not use thrust, a separate component for max thrust is not
            # necessary.
            # Add unscaled max thrust as output of interpolator, which will have a
            # default value of zero at every flight condition
            engine.add_output('thrust_net_max_unscaled',
                              self.data[THRUST],
                              units=units[THRUST],
                              desc='Current max net thrust produced (unscaled)')

        # add created subsystems to engine_group
        engine_group.add_subsystem('interpolation',
                                   engine,
                                   promotes_inputs=['*'])

<<<<<<< HEAD
        if self.use_thrust or self.use_shaft_power:
=======
        if self.use_thrust:
>>>>>>> 8c8bcdfe
            if self.global_throttle or (self.global_hybrid_throttle
                                        and self.use_hybrid_throttle):
                engine_group.add_subsystem('fixed_max_throttles',
                                           fixed_throttles,
                                           promotes_outputs=['*'])

            if not (self.global_throttle or (self.global_hybrid_throttle
                                             and self.use_hybrid_throttle)):
                engine_group.add_subsystem('interp_max_throttles',
                                           interp_throttles,
                                           promotes_inputs=['*'],
                                           promotes_outputs=['*'])

            engine_group.add_subsystem(
                'max_thrust_interpolation',
                max_thrust_engine,
                promotes_inputs=['*'])

        engine_group.add_subsystem('engine_scaling',
                                   subsys=EngineScaling(num_nodes=num_nodes,
                                                        aviary_options=self.options),
                                   promotes_inputs=[
                                       Aircraft.Engine.SCALE_FACTOR, Dynamic.Mission.MACH],
                                   promotes_outputs=['*'])

        # manually connect unscaled variables, since we do not want them promoted
        engine_group.connect('interpolation.thrust_net_unscaled',
                             'engine_scaling.thrust_net_unscaled')
        engine_group.connect('interpolation.fuel_flow_rate_unscaled',
                             'engine_scaling.fuel_flow_rate_unscaled')
        engine_group.connect('interpolation.electric_power_unscaled',
                             'engine_scaling.electric_power_unscaled')
        engine_group.connect('interpolation.nox_rate_unscaled',
                             'engine_scaling.nox_rate_unscaled')
        if self.use_thrust:
            engine_group.connect(
                'max_thrust_interpolation.thrust_net_max_unscaled', 'engine_scaling.thrust_net_max_unscaled')

        if self.use_shaft_power:
            if SHAFT_POWER in self.engine_variables:
                engine_group.connect('interpolation.shaft_power_unscaled',
                                     'engine_scaling.shaft_power_unscaled')
<<<<<<< HEAD
                engine_group.connect('max_thrust_interpolation.shaft_power_max_unscaled',
                                     'engine_scaling.shaft_power_max_unscaled')
            else:
                engine_group.connect('interpolation.shaft_power_corrected_unscaled',
                                     'engine_scaling.shaft_power_corrected_unscaled')
                engine_group.connect('max_thrust_interpolation.shaft_power_corrected_max_unscaled',
                                     'engine_scaling.shaft_power_corrected_max_unscaled')
=======
            else:
                engine_group.connect('interpolation.shaft_power_corrected_unscaled',
                                     'engine_scaling.shaft_power_corrected_unscaled')
>>>>>>> 8c8bcdfe

        return engine_group

    def get_parameters(self):
        params = {}
        params[Aircraft.Engine.SCALE_FACTOR] = {'static_target': True}
        return params

    def report(self, problem, reports_file, **kwargs):
        meta_data = kwargs['meta_data']
        engine_idx = kwargs['engine_idx']

        outputs = [Aircraft.Engine.NUM_ENGINES,
                   Aircraft.Engine.SCALED_SLS_THRUST,
                   Aircraft.Engine.SCALE_FACTOR]

        # determine which index in problem-level aviary values corresponds to this engine
        # engine_idx = None
        # for idx, engine in enumerate(problem.aviary_inputs.get_val('engine_models')):
        #     if engine.name == self.name:
        #         engine_idx = idx

        # if engine_idx is None:
        #     with open(reports_file, mode='a') as f:
        #         f.write(f'\n### {self.name}')
        #         f.write(f'\nEngine deck {self.name} not found\n')
        #     return

        # modified version of markdown table util adjusted to handle engine decks
        with open(reports_file, mode='a') as f:
            f.write(f'\n### {self.name}')
            f.write('\n| Variable Name | Value | Units |\n')
            f.write('| :- | :- | :- |\n')
            for var_name in outputs:
                # get default units from metadata
                try:
                    units = meta_data[var_name]['units']
                except KeyError:
                    units = None
                # try to get value from engine
                try:
                    if units:
                        val = self.get_val(var_name, units)
                    else:
                        val, units = self.get_item(var_name)
                        if (val, units) == (None, None):
                            raise KeyError
                except KeyError:
                    # get value from problem
                    try:
                        if units:
                            val = problem.get_val(var_name, units)
                        else:
                            # TODO find units for variable in problem?
                            val = problem.get_val(var_name)
                            units = 'unknown'
                    # variable not in problem, get from aviary_inputs instead
                    except KeyError:
                        try:
                            if units:
                                val = problem.aviary_inputs.get_val(var_name, units)
                            else:
                                val, units = problem.aviary_inputs.get_item(var_name)
                                if (val, units) == (None, None):
                                    raise KeyError
                        except KeyError:
                            val = 'Not Found in Model'
                            units = None
                        else:
                            val = val[engine_idx]
                    else:
                        val = val[engine_idx]
                # handle rounding + formatting
                if isinstance(val, (np.ndarray, list, tuple)):
                    val = [round_it(item) for item in val]
                    # if an interable with a length of 1, remove bracket/paretheses, etc.
                    if len(val) == 1:
                        val = val[0]
                else:
                    round_it(val)
                if not units:
                    units = 'unknown'
                if units == 'unitless':
                    units = '-'
                summary_line = f'| {var_name} | {val} | {units} |\n'
                f.write(summary_line)

    def _set_reference_thrust(self):
        """
        Determine maximum sea-level static thrust produced by the engine (unscaled).

        Reference thrust can instead be directly provided in options, intended for use in
        cases where the deck does not include a SLS point or if a different point would
        make more physical sense for scaling.

        Perform consistency checks on thrust-scaling options based on new reference
        thrust.
        """
        engine_mapping = get_keys(self.options)

        # Find reference thrust if not provided - assumed user-provided value is "best"
        # estimate of reference thrust
        if Aircraft.Engine.REFERENCE_SLS_THRUST not in engine_mapping:
            alt_tol = self.alt_tol
            mach_tol = self.mach_tol
            # NOTE This fails if there is no data point at SLS (within tolerance)
            sea_level_idx = (np.intersect1d(
                np.where(-alt_tol < self.data[ALTITUDE])[0],
                np.where(self.data[ALTITUDE] <= alt_tol)[0]))
            static_idx = (np.intersect1d(
                np.where(-mach_tol < self.data[MACH]),
                np.where(self.data[MACH] < self.mach_tol)))
            sls_idx = np.intersect1d(sea_level_idx, static_idx)

            if sls_idx.size == 0:
                raise UserWarning('Could not find sea-level static max thrust point for '
                                  f'EngineDeck <{self.name}>. Please review the data file '
                                  f'<{self.get_val(Aircraft.Engine.DATA_FILE)}> or '
                                  'manually specify Aircraft.Engine.REFERENCE_SLS_THRUST '
                                  'in EngineDeck options')

            reference_sls_thrust = max(self.data[THRUST][sls_idx])

            self.set_val(Aircraft.Engine.REFERENCE_SLS_THRUST,
                         reference_sls_thrust, units=self.engine_variables[THRUST])

        # Update SCALED_SLS_THRUST if required based on scaling information provided
        scale_performance = self.get_val(Aircraft.Engine.SCALE_PERFORMANCE)
        scale_factor_provided = False
        thrust_provided = False
        # was scale factor originally provided? (Not defaulted)
        if Aircraft.Engine.SCALE_FACTOR in engine_mapping:
            scale_factor_provided = True
        # was scaled thrust originally provided? (Not defaulted)
        if Aircraft.Engine.SCALED_SLS_THRUST in engine_mapping:
            thrust_provided = True
        ref_thrust = self.get_val(Aircraft.Engine.REFERENCE_SLS_THRUST, 'lbf')

        # logic tree when scale factor provided
        if scale_factor_provided:
            scale_factor = self.get_val(Aircraft.Engine.SCALE_FACTOR)
            # both scale factor and target thrust provided:
            if thrust_provided:
                scaled_thrust = self.get_val(Aircraft.Engine.SCALED_SLS_THRUST, 'lbf')
                if scale_performance:  # using very rough tolerance
                    if not math.isclose(scaled_thrust/ref_thrust, scale_factor, abs_tol=1e-2):
                        # user wants scaling but provided conflicting inputs,
                        # cannot be resolved
                        raise AttributeError(
                            f'EngineModel <{self.name}>: Conflicting values provided for '
                            'aircraft:engine:scale_factor and '
                            'aircraft:engine:scaled_sls_thrust'
                        )
                    # get thrust target & scale factor matching exactly. Scale factor is
                    # design variable, so don't touch it!! Instead change output thrust
                    else:
                        self.set_val(Aircraft.Engine.SCALED_SLS_THRUST,
                                     ref_thrust*scale_factor, 'lbf')
                else:
                    # engine is not scaled: just make sure scaled thrust = ref thrust
                    self.set_val(
                        Aircraft.Engine.SCALED_SLS_THRUST, ref_thrust, 'lbf')

            # scale factor provided, but not target thrust
            else:
                # calculate new scaled thrust value
                scaled_thrust = ref_thrust*scale_factor
                self.set_val(Aircraft.Engine.SCALED_SLS_THRUST, scaled_thrust, 'lbf')

        # neither scale factor nor target thrust are provided
        if not scale_factor_provided and not thrust_provided:
            if scale_performance:
                # user wants to scale, but provided no scaling info: default to
                # scale factor of 1, set scaled thrust = ref thrust
                scale_factor = 1
                self.set_val(
                    Aircraft.Engine.SCALE_FACTOR, scale_factor)
                self.set_val(
                    Aircraft.Engine.SCALED_SLS_THRUST, ref_thrust, 'lbf')
            else:
                # engine is not scaled: just make sure scaled thrust = ref thrust
                scaled_thrust = ref_thrust
                self.set_val(Aircraft.Engine.SCALED_SLS_THRUST, scaled_thrust, 'lbf')

    def _normalize_throttle(self):
        """
        Normalize throttle and hybrid throttle options. Requires packed data.

        Throttle is normalized to [0, 1], while hybrid throttle is normalized to two
        separate scales. Negative hybrid throttles are normalized to [-1, 0) and positive
        hybrid throttles to (0, 1], with the zero point representing an assumed "idle"
        condition based on the provided data.

        Normalization can be "global" (using max and min values from entire data set), or
        "local" (using the max and min values from each individual flight condition).
        """
        def _hybrid_throttle_norm(hybrid_throttle_list):
            """
            Normalize hybrid throttle to the scale:

            [-1 (minimum negative hybrid throttle)
            <-> 0 (idle hybrid throttle)
            <-> 1 (max positive hybrid throttle)]

            Negative normalized hybrid throttles only appear if negative hybrid throttle
            values are provided in engine data. Positive normalized hybrid throttle values
            only appear if positive hybrid throttle values are provided in engine data.

            Parameters
            ----------
            hybrid_throttle_list : (list, numpy.ndarray)
                Hybrid throttle data to be normalized.

            Returns
            -------
            norm_hybrid_list : numpy.ndarray
                Normalized hybrid throttle data from hybrid_throttle_list.
            """
            norm_hybrid_list = np.array(hybrid_throttle_list)
            # Split throttle into positive and negative components
            # (track index to preserve order)
            # Throttle points at zero do not need to be tracked - they are already
            # "normalized", and zero is always assumed to be in the normalization range
            # (max or min)
            hybrid_throttle_neg_idx = np.where(norm_hybrid_list < 0)
            if not hybrid_throttle_neg_idx[0].size == 0:
                hybrid_throttle_neg = norm_hybrid_list[hybrid_throttle_neg_idx]

                # normalize negative component from -1 to 0
                hybrid_throttle_neg_norm = normalize(hybrid_throttle_neg, maximum=0) - 1
                norm_hybrid_list[hybrid_throttle_neg_idx] = hybrid_throttle_neg_norm

            hybrid_throttle_pos_idx = np.where(norm_hybrid_list > 0)
            if not hybrid_throttle_pos_idx[0].size == 0:
                hybrid_throttle_pos = norm_hybrid_list[hybrid_throttle_pos_idx]

                # normalize positive component from 0 to 1
                hybrid_throttle_pos_norm = normalize(hybrid_throttle_pos, minimum=0)

                norm_hybrid_list[hybrid_throttle_pos_idx] = hybrid_throttle_pos_norm

            return norm_hybrid_list

        normalized_throttle = np.array([])
        normalized_hybrid_throttle = np.array([])
        throttle_min = np.array([])
        throttle_max = np.array([])

        # information on packed data
        packed_throttle = self.packed_data[THROTTLE]
        packed_hybrid_throttle = self.packed_data[HYBRID_THROTTLE]
        data_indices = self.data_indices

        # for each unique flight condition...
        for M in range(self.mach_max_count):
            for A in range(self.alt_max_count):
                if data_indices[M, A] == 0:
                    # skip point if there is no data
                    continue

                if not self.global_throttle:
                    throttle_list = normalize(
                        packed_throttle[M, A][:data_indices[M, A]+1])
                    # normalize throttles for this flight condition from 0 to 1
                    normalized_throttle = np.append(normalized_throttle, throttle_list)
                    throttle_min = np.append(throttle_min, min(throttle_list))
                    throttle_max = np.append(throttle_max, max(throttle_list))

                if not self.global_hybrid_throttle and self.use_hybrid_throttle:
                    # normalize hybrid throttles for this flight condition
                    hybrid_throttle_list = _hybrid_throttle_norm(
                        packed_hybrid_throttle[M, A][:data_indices[M, A]+1])
                    normalized_hybrid_throttle = np.append(
                        normalized_hybrid_throttle, hybrid_throttle_list)
                    hybrid_throttle_min = np.append(
                        hybrid_throttle_min, min(hybrid_throttle_list))
                    hybrid_throttle_max = np.append(
                        hybrid_throttle_max, max(hybrid_throttle_list))

        # store normalized throttle data
        if self.global_throttle:
            self.data[THROTTLE] = normalize(self.data[THROTTLE])
            self.throttle_min = min(self.data[THROTTLE])
            self.throttle_max = max(self.data[THROTTLE])
        else:
            self.data[THROTTLE] = normalized_throttle
            self.throttle_min = throttle_min
            self.throttle_max = throttle_max

        # store normalized hybrid throttle data
        if self.use_hybrid_throttle:
            if self.global_hybrid_throttle:
                norm_hybrid_throttle = _hybrid_throttle_norm(self.data[HYBRID_THROTTLE])

                self.hybrid_throttle_min = min(self.data[HYBRID_THROTTLE])
                self.hybrid_throttle_max = max(self.data[HYBRID_THROTTLE])
                self.data[HYBRID_THROTTLE] = norm_hybrid_throttle
            else:
                self.data[HYBRID_THROTTLE] = normalized_hybrid_throttle
                self.hybrid_throttle_min = hybrid_throttle_min
                self.hybrid_throttle_max = hybrid_throttle_max

        # repack data to keep it up to date
        self._pack_data()

    def _sort_data(self):
        """
        Sort unpacked engine data in order of mach number, altitude, throttle,
        hybrid throttle.
        """
        engine_data = self.data

        # sort engine data to ensure independent variables are always in
        # ascending order as required by metamodel interpolator

        # convert engine_data from dict to list so it can be sorted
        sorted_values = np.array([engine_data[key] for key in engine_data]).transpose()

        # Sort by mach, then altitude, then throttle, then hybrid throttle
        sorted_values = sorted_values[np.lexsort(
            [engine_data[HYBRID_THROTTLE],
             engine_data[THROTTLE],
             engine_data[ALTITUDE],
             engine_data[MACH]])]
        for idx, var in enumerate(engine_data):
            engine_data[var] = sorted_values[:, idx]

        self.data = engine_data

    def _pack_data(self):
        """
        Reorganize data from a dictionary of flat 2d arrays to a dictionary of 3d arrays
        organized by Mach, altitude, and data for each engine variable.
        Data is an array with a length equal to the number of unique data points at
        that Mach, alt point.
        """
        # method requires sorted data
        self._sort_data()
        # get updated data count
        self._count_data()

        mach_max_count = self.mach_max_count
        alt_max_count = self.alt_max_count
        data_max_count = self.data_max_count
        data_indices = self.data_indices

        packed_data = self.packed_data = {}
        idx = 0

        for key in self.data:
            packed_data[key] = np.zeros((mach_max_count, alt_max_count, data_max_count))

        for M in range(mach_max_count):

            for A in range(alt_max_count):
                if data_indices[M, A] == 0:
                    # skip point if there is no data
                    continue

                # number of data points is index+1
                for D in range(data_indices[M, A] + 1):
                    for key in self.data:
                        unpacked_data = self.data[key]
                        if idx < len(unpacked_data):
                            packed_data[key][M, A, D] = unpacked_data[idx]
                    idx += 1

    def _count_data(self):
        """
        Count unique data entries in the engine data for each Mach, altitude combination.
        Requires that data is sorted.

        Raises
        ------
        UserWarning
            If insufficient number of altitude points (<2) provided for a given Mach
            number.
        """
        mach_count = 0
        # First mach number must have at least one altitude associated with it
        alt_count = 1
        max_alt_count = 0
        # First mach number must have at least one data point associated with it
        data_count = 1
        max_data_count = 0

        # data_indices stores how many data points there are for a given Mach/alt combo
        data_indices = np.array([[]])

        curr_mach = curr_alt = np.inf

        mach_numbers = self.data[MACH]
        altitudes = self.data[ALTITUDE]

        # Loop through data. Keep track of last unique value (curr_*) to compare each new
        #   value with
        # Count number of altitudes per mach, number of data points per
        #   mach/altitude combination, compare with max_count
        for idx in range(self.model_length):
            mach_num = mach_numbers[idx]
            alt = altitudes[idx]

            if math.isclose(mach_num, curr_mach, abs_tol=self.mach_tol):

                if math.isclose(alt, curr_alt, abs_tol=self.alt_tol):
                    data_indices[mach_count - 1, alt_count - 1] = data_count
                    data_count += 1

                else:
                    # new altitude for this mach number, count it
                    curr_alt = alt
                    alt_count += 1
                    data_indices = extend_array(data_indices, [mach_count, alt_count])

                    if data_count > max_data_count:
                        max_data_count = data_count
                    # new altitude means reset data counter
                    data_count = 1
                    # count data associated with new altitude
                    data_indices[mach_count - 1, alt_count - 1] = 1

            else:
                # new Mach number
                # if there are less than two altitudes for this Mach number, quit
                if alt_count < 2 and mach_count > 0:
                    raise UserWarning('Only one altitude provided for Mach number '
                                      f'{mach_numbers[mach_count]:6.3f} in engine data file '
                                      f'<{self.get_val(Aircraft.Engine.DATA_FILE).name}>'
                                      )

                # record and count mach numbers
                curr_mach = mach_num
                mach_count += 1

                # new mach comes with new altitude, record and count it
                if alt_count > max_alt_count:
                    max_alt_count = alt_count
                # new mach means reset altitude counter
                curr_alt = alt
                alt_count = 1
                data_indices = extend_array(data_indices, [mach_count, alt_count])

                if data_count > max_data_count:
                    max_data_count = data_count
                # new mach means reset data counter
                data_count = 1
                # count data associated with new altitude
                data_indices[mach_count - 1, alt_count - 1] = 1

        self.mach_max_count = mach_count
        self.alt_max_count = max_alt_count
        self.data_max_count = max_data_count
        self.data_indices = data_indices.astype(int)


#####################
# UTILITY FUNCTIONS #
#####################
"""
Functions that do not directly use attributes of EngineDeck (do not require self) are
located here. These functions are currently only used for EngineDecks and are not
applicable to other EngineModels. If any of these functions become useful to other
EngineModels besides EngineDeck, move them to propulsion utils.
"""


def normalize(base_list, maximum=None, minimum=None):
    """
    Normalize the given list from 0 to 1.
    Maximum or minimum of data range can be overwritten, otherwise range of list
    is assumed to contain full range of data that must be normalized.

    Parameters
    ----------
    base_list : (list, numpy.ndarray)
        Data that is to be normalized.
    maximum : float
        Overwritten maximum value of data that will scale to 1 when normalized.
    minimum : float
        Overwritten minimum value of data that will scale to 0 when normalized.

    Returns
    -------
    norm_list : numpy.ndarray
        Normalized data from base_list.
    """
    if maximum is None:
        maximum = max(base_list)
    if minimum is None:
        minimum = min(base_list)

    norm_list = np.array([(x - minimum) / (maximum - minimum) for x in base_list])

    return norm_list


def extend_array(inp_array, size):
    """
    Extends input array such that it is at least as large as the target size in
    all dimensions. If input array is smaller in any dimension, extends input
    array to match target size in that dimension. Works on arrays up to 3
    dimensions. Returns copy of input array extended in required dimensions with newly
    created points set to 0.

    Parameters
    ----------
    inp_array : (list, numpy.ndarray)
        Array that needs to be checked for expansion.
    size : list
        List containing desired minimum length of inp_array along each dimension.

    Returns
    -------
    inp_array : numpy.ndarray
        The provided array extended in the desired dimensions with with newly created
        points set to 0.
    """
    # TODO may be built-in numpy functions that can replace this and support n dimensions
    dims = np.array(np.shape(inp_array))
    while size[0] > dims[0]:
        inp_array = np.concatenate(
            (inp_array, np.zeros((1, *dims[1:]))), 0)
        dims[0] += 1
    if len(dims) > 1:
        while size[1] > dims[1]:
            inp_array = np.concatenate(
                (inp_array, np.zeros((dims[0], 1, *dims[2:]))), 1)
            dims[1] += 1
        if len(dims) > 2:
            while size[2] > dims[2]:
                inp_array = np.concatenate(
                    (inp_array, np.zeros((*dims[:2], 1))), 2)
                dims[2] += 1

    return inp_array<|MERGE_RESOLUTION|>--- conflicted
+++ resolved
@@ -972,11 +972,7 @@
                                    engine,
                                    promotes_inputs=['*'])
 
-<<<<<<< HEAD
         if self.use_thrust or self.use_shaft_power:
-=======
-        if self.use_thrust:
->>>>>>> 8c8bcdfe
             if self.global_throttle or (self.global_hybrid_throttle
                                         and self.use_hybrid_throttle):
                 engine_group.add_subsystem('fixed_max_throttles',
@@ -1019,7 +1015,6 @@
             if SHAFT_POWER in self.engine_variables:
                 engine_group.connect('interpolation.shaft_power_unscaled',
                                      'engine_scaling.shaft_power_unscaled')
-<<<<<<< HEAD
                 engine_group.connect('max_thrust_interpolation.shaft_power_max_unscaled',
                                      'engine_scaling.shaft_power_max_unscaled')
             else:
@@ -1027,11 +1022,6 @@
                                      'engine_scaling.shaft_power_corrected_unscaled')
                 engine_group.connect('max_thrust_interpolation.shaft_power_corrected_max_unscaled',
                                      'engine_scaling.shaft_power_corrected_max_unscaled')
-=======
-            else:
-                engine_group.connect('interpolation.shaft_power_corrected_unscaled',
-                                     'engine_scaling.shaft_power_corrected_unscaled')
->>>>>>> 8c8bcdfe
 
         return engine_group
 
