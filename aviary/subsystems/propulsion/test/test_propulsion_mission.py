--- conflicted
+++ resolved
@@ -211,14 +211,7 @@
 
 
 if __name__ == "__main__":
-<<<<<<< HEAD
-    # unittest.main()
-    test = PropulsionMissionTest()
-    test.setUp()
-    test.test_case_multiengine()
-=======
     unittest.main()
     # test = PropulsionMissionTest()
     # test.setUp()
-    # test.test_case_multiengine()
->>>>>>> 8c8bcdfe
+    # test.test_case_multiengine()