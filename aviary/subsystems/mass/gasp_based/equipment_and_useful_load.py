--- conflicted
+++ resolved
@@ -25,12 +25,8 @@
         )
 
     def setup(self):
-<<<<<<< HEAD
-        count = len(self.options['aviary_options'].get_val('engine_models'))
-=======
         engine_count = len(self.options['aviary_options'].get_val(
             Aircraft.Engine.NUM_ENGINES))
->>>>>>> 8c8bcdfe
 
         add_aviary_input(
             self, Aircraft.AirConditioning.MASS_COEFFICIENT, val=1, units="unitless")
@@ -66,11 +62,7 @@
         add_aviary_input(self, Aircraft.Fuselage.PRESSURE_DIFFERENTIAL, val=7.5)
         add_aviary_input(self, Aircraft.Fuselage.AVG_DIAMETER, val=13.1)
         add_aviary_input(self, Aircraft.Engine.SCALED_SLS_THRUST,
-<<<<<<< HEAD
-                         val=np.full(count, 28690))
-=======
                          val=np.full(engine_count, 28690))
->>>>>>> 8c8bcdfe
         add_aviary_input(self, Aircraft.Fuel.WING_FUEL_FRACTION, val=0.5)
         add_aviary_input(self, Aircraft.Design.EXTERNAL_SUBSYSTEMS_MASS, val=0.)
 
