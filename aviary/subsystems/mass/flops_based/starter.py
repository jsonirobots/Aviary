import openmdao.api as om
import numpy as np

from aviary.constants import GRAV_ENGLISH_LBM
from aviary.subsystems.mass.flops_based.distributed_prop import (
    distributed_engine_count_factor, distributed_nacelle_diam_factor)
from aviary.utils.aviary_values import AviaryValues
from aviary.variable_info.functions import add_aviary_input, add_aviary_output
from aviary.variable_info.variables import Aircraft, Mission


class TransportStarterMass(om.ExplicitComponent):
    '''
    Calculates total sum of all engine starter masses for the entire propulsion
    system (all engines).  The methodology is based on the
    FLOPS weight equations, modified to output mass instead of weight.
    '''

    def initialize(self):
        self.options.declare(
            'aviary_options', types=AviaryValues,
            desc='collection of Aircraft/Mission specific options')

    def setup(self):
<<<<<<< HEAD
        engine_count = len(self.options['aviary_options'].get_val(
            Aircraft.Engine.NUM_ENGINES))

        add_aviary_input(self, Aircraft.Nacelle.AVG_DIAMETER, val=np.zeros(engine_count))
=======
        num_engine_type = len(self.options['aviary_options'].get_val('engine_models'))

        add_aviary_input(self, Aircraft.Nacelle.AVG_DIAMETER,
                         val=np.zeros(num_engine_type))
>>>>>>> 7bd3f9f1

        add_aviary_output(self, Aircraft.Propulsion.TOTAL_STARTER_MASS, val=0.0)

    def setup_partials(self):
        self.declare_partials("*", "*")

    def compute(self, inputs, outputs):
        aviary_options: AviaryValues = self.options['aviary_options']
        total_engines = aviary_options.get_val(Aircraft.Propulsion.TOTAL_NUM_ENGINES)
        num_engines = aviary_options.get_val(Aircraft.Engine.NUM_ENGINES)

        d_nacelle = inputs[Aircraft.Nacelle.AVG_DIAMETER]
        max_mach = aviary_options.get_val(Mission.Constraints.MAX_MACH)
        num_engines_factor = distributed_engine_count_factor(total_engines)
        f_nacelle = distributed_nacelle_diam_factor(d_nacelle, num_engines)

        outputs[Aircraft.Propulsion.TOTAL_STARTER_MASS] = (
            11.0 * num_engines_factor * max_mach**0.32 * f_nacelle**1.6) / GRAV_ENGLISH_LBM

    def compute_partials(self, inputs, J):
        aviary_options: AviaryValues = self.options['aviary_options']
        total_engines = aviary_options.get_val(Aircraft.Propulsion.TOTAL_NUM_ENGINES)
        num_engines = aviary_options.get_val(Aircraft.Engine.NUM_ENGINES)

        d_nacelle = inputs[Aircraft.Nacelle.AVG_DIAMETER]
        eng_count_factor = distributed_engine_count_factor(total_engines)
        max_mach = aviary_options.get_val(Mission.Constraints.MAX_MACH)

        d_avg = sum(d_nacelle * num_engines) / total_engines

        diam_deriv_fact = 1
        if total_engines > 4:
            diam_deriv_fact = (0.5 * total_engines ** 0.5)**1.6

        diam_exp = diam_deriv_fact * d_avg**1.6
        max_mach_exp = max_mach**0.32

        J[Aircraft.Propulsion.TOTAL_STARTER_MASS, Aircraft.Nacelle.AVG_DIAMETER] = \
            17.6 * eng_count_factor * max_mach_exp * diam_deriv_fact * d_avg**0.6 / GRAV_ENGLISH_LBM<|MERGE_RESOLUTION|>--- conflicted
+++ resolved
@@ -22,17 +22,11 @@
             desc='collection of Aircraft/Mission specific options')
 
     def setup(self):
-<<<<<<< HEAD
-        engine_count = len(self.options['aviary_options'].get_val(
+        num_engine_type = len(self.options['aviary_options'].get_val(
             Aircraft.Engine.NUM_ENGINES))
-
-        add_aviary_input(self, Aircraft.Nacelle.AVG_DIAMETER, val=np.zeros(engine_count))
-=======
-        num_engine_type = len(self.options['aviary_options'].get_val('engine_models'))
 
         add_aviary_input(self, Aircraft.Nacelle.AVG_DIAMETER,
                          val=np.zeros(num_engine_type))
->>>>>>> 7bd3f9f1
 
         add_aviary_output(self, Aircraft.Propulsion.TOTAL_STARTER_MASS, val=0.0)
 
