--- conflicted
+++ resolved
@@ -1,20 +1,11 @@
-<<<<<<< HEAD
-import unittest
-import dymos
-=======
 from copy import deepcopy
 import unittest
 
->>>>>>> 3fe40990
 from openmdao.utils.testing_utils import require_pyoptsparse, use_tempdirs
 
 from aviary.interface.methods_for_level2 import AviaryProblem
 from aviary.interface.default_phase_info.gasp import phase_info as gasp_phase_info
-<<<<<<< HEAD
 from aviary.interface.default_phase_info.simple import phase_info as flops_phase_info
-=======
-from aviary.interface.default_phase_info.flops import phase_info as flops_phase_info
->>>>>>> 3fe40990
 from aviary.interface.default_phase_info.solved import phase_info as solved_phase_info
 
 
@@ -56,12 +47,8 @@
 
     @require_pyoptsparse(optimizer="IPOPT")
     def test_flops_zero_iters(self):
-<<<<<<< HEAD
-        self.build_and_run_problem(flops_phase_info, "simple",
-=======
         local_phase_info = deepcopy(flops_phase_info)
-        self.build_and_run_problem(local_phase_info, "FLOPS",
->>>>>>> 3fe40990
+        self.build_and_run_problem(local_phase_info, "simple",
                                    "FLOPS", 'models/test_aircraft/aircraft_for_bench_FwFm.csv')
 
 
