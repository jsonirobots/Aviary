--- conflicted
+++ resolved
@@ -39,13 +39,9 @@
         masses.extend(
             prob.get_val(f'traj.{phase}.timeseries.states:mass', units='kg'))
         ranges.extend(
-<<<<<<< HEAD
             prob.get_val(f'traj.{phase}.timeseries.states:distance', units='m'))
         velocities.extend(prob.get_val(
             f'traj.{phase}.timeseries.states:velocity', units='m/s'))
-=======
-            prob.get_val(f'traj.{phase}.timeseries.states:range', units='m'))
->>>>>>> 0d674b43
 
     times = np.array(times)
     altitudes = np.array(altitudes)
